--- conflicted
+++ resolved
@@ -37,11 +37,7 @@
 cumulus-from-source:
   prefix: test-src-integration
 
-<<<<<<< HEAD
-aj:
-=======
 aj: 
->>>>>>> 375a3739
   prefix: aj-integration
 
 lf: 
