--- conflicted
+++ resolved
@@ -91,14 +91,9 @@
       });
 
       // Check that the granule was removed
-<<<<<<< HEAD
-      const granuleRemoved = await waitForExist(granule.cmrLink, false, 2);
-      expect(granuleRemoved).toEqual(true);
-=======
       await waitForConceptExistsOutcome(cmrLink, false, 2);
       const doesExist = await conceptExists(cmrLink);
       expect(doesExist).toEqual(false);
->>>>>>> c39366fe
     });
 
     it('applyWorkflow PublishGranule publishes the granule to CMR', async () => {
