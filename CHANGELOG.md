--- conflicted
+++ resolved
@@ -9,14 +9,11 @@
 
 ### Changed
 
-<<<<<<< HEAD
 - **CUMULUS-1448** Refactor workflows that are mutating cumulus_meta to utilize meta field
-=======
 - **CUMULUS-1447** 
   - Consolidated all remote message handling code into @common/aws
   - Update remote message code to handle updated CMA remote message flags 
   - Update example SIPS workflows to utilize Parameterized CMA configuration
->>>>>>> 3bb73b04
 
 - **CUMULUS-1432**
   - `logs` endpoint takes the level parameter as a string and not a number
