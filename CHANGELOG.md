# Changelog
All notable changes to this project will be documented in this file.

The format is based on [Keep a Changelog](http://keepachangelog.com/en/1.0.0/)
and this project adheres to [Semantic Versioning](http://semver.org/spec/v2.0.0.html).

## [Unreleased]

### BREAKING CHANGES

- **CUMULUS-1139**
  - `granule.applyWorkflow`  uses the new-style granule record as input to workflows.

- **CUMULUS-1171**
  - Fixed provider handling in the API to make it consistent between protocols.
    NOTE: This is a breaking change. When applying this upgrade, users will need to:
    1. Disable all workflow rules
    2. Update any `http` or `https` providers so that the host field only
       contains a valid hostname or IP address, and the port field contains the
       provider port.
    3. Perform the deployment
    4. Re-enable workflow rules

- **CUMULUS-1176**:
  - `@cumulus/move-granules` input expectations have changed. `@cumulus/files-to-granules` is a new intermediate task to perform input translation in the old style.
    See the Added and Changed sections of this release changelog for more information.

- **CUMULUS-670**
  - The behavior of ParsePDR and related code has changed in this release.  PDRs with FILE_TYPEs that do not conform to the PDR ICD (+ TGZ) (https://cdn.earthdata.nasa.gov/conduit/upload/6376/ESDS-RFC-030v1.0.pdf) will fail to parse.

- **CUMULUS-1208**
  - The granule object input to `@cumulus/queue-granules` will now be added to ingest workflow messages **as is**. In practice, this means that if you are using `@cumulus/queue-granules` to trigger ingest workflows and your granule objects input have invalid properties, then your ingest workflows will fail due to schema validation errors.

### Added

<<<<<<< HEAD
- **CUMULUS-777**
  - Added new cookbook entry on configuring Cumulus to track ancillary files.
=======
- **CUMULUS-1223**
  - Adds convenience function `@cumulus/common/bucketsConfigJsonObject` for fetching stack's bucket configuration as an object .
>>>>>>> 593c9081
- **CUMULUS-853**
  - Updated FakeProcessing example lambda to include option to generate fake browse
  - Added feature documentation for ancillary metadata export, a new cookbook entry describing a workflow with ancillary metadata generation(browse), and related task definition documentation
- **CUMULUS-805**
  - Added a CloudWatch alarm to check running ElasticSearch instances, and a CloudWatch dashboard to view the health of ElasticSearch
  - Specify `AWS_REGION` in `.env` to be used by deployment script
- **CUMULUS-803**
  - Added CloudWatch alarms to check running tasks of each ECS service, and add the alarms to CloudWatch dashboard
- **CUMULUS-670**
  - Added Ancillary Metadata Export feature (see https://nasa.github.io/cumulus/docs/features/ancillary_metadata for more information)
  - Added new Collection file parameter "fileType" that allows configuration of workflow granule file fileType
- **CUMULUS-1184** - Added kes logging output to ensure we always see the state machine reference before failures due to configuration
- **CUMULUS-1105** - Added a dashboard endpoint to serve the dashboard from an S3 bucket
- **CUMULUS-1199** - Moves `s3credentials` endpoint from the backend to the distribution API.
- **CUMULUS-666**
  - Added `@api/endpoints/s3credentials` to allow EarthData Login authorized users to retrieve temporary security credentials for same-region direct S3 access.
- **CUMULUS-671**
  - Added `@packages/integration-tests/api/distribution/getDistributionApiS3SignedUrl()` to return the S3 signed URL for a file protected by the distribution API
- **CUMULUS-672**
  - Added `cmrMetadataFormat` and `cmrConceptId` to output for individual granules from `@cumulus/post-to-cmr`. `cmrMetadataFormat` will be read from the `cmrMetadataFormat` generated for each granule in `@cumulus/cmrjs/publish2CMR()`
  - Added helpers to `@packages/integration-tests/api/distribution`:
    - `getDistributionApiFileStream()` returns a stream to download files protected by the distribution API
    - `getDistributionFileUrl()` constructs URLs for requesting files from the distribution API
- **CUMULUS-1185** `@cumulus/api/models/Granule.removeGranuleFromCmrByGranule` to replace `@cumulus/api/models/Granule.removeGranuleFromCmr` and use the Granule UR from the CMR metadata to remove the granule from CMR

- **CUMULUS-1101**
  - Added new `@cumulus/checksum` package. This package provides functions to calculate and validate checksums.
  - Added new checksumming functions to `@cumulus/common/aws`: `calculateS3ObjectChecksum` and `validateS3ObjectChecksum`, which depend on the `checksum` package.

- CUMULUS-1171
  - Added `@cumulus/common` API documentation to `packages/common/docs/API.md`
  - Added an `npm run build-docs` task to `@cumulus/common`
  - Added `@cumulus/common/string#isValidHostname()`
  - Added `@cumulus/common/string#match()`
  - Added `@cumulus/common/string#matches()`
  - Added `@cumulus/common/string#toLower()`
  - Added `@cumulus/common/string#toUpper()`
  - Added `@cumulus/common/URLUtils#buildURL()`
  - Added `@cumulus/common/util#isNil()`
  - Added `@cumulus/common/util#isNull()`
  - Added `@cumulus/common/util#isUndefined()`
  - Added `@cumulus/common/util#negate()`

- **CUMULUS-1176**
  - Added new `@cumulus/files-to-granules` task to handle converting file array output from `cumulus-process` tasks into granule objects.
    Allows simplification of `@cumulus/move-granules` and `@cumulus/post-to-cmr`, see Changed section for more details.

- CUMULUS-1151 Compare the granule holdings in CMR with Cumulus' internal data store
- CUMULUS-1152 Compare the granule file holdings in CMR with Cumulus' internal data store

### Changed

- **CUMULUS-1208** - Updated `@cumulus/ingest/queue/enqueueGranuleIngestMessage()` to not transform granule object passed to it when building an ingest message
- **CUMULUS-1198** - `@cumulus/ingest` no longer enforces any expectations about whether `provider_path` contains a leading slash or not.
- **CUMULUS-1170**
  - Update scripts and docs to use `npm` instead of `yarn`
  - Use `package-lock.json` files to ensure matching versions of npm packages
  - Update CI builds to use `npm ci` instead of `npm install`
- **CUMULUS-670**
  - Updated ParsePDR task to read standard PDR types+ (+ tgz as an external customer requirement) and add a fileType to granule-files on Granule discovery
  - Updated ParsePDR to fail if unrecognized type is used
  - Updated all relevant task schemas to include granule->files->filetype as a string value
  - Updated tests/test fixtures to include the fileType in the step function/task inputs and output validations as needed
  - Updated MoveGranules task to handle incoming configuration with new "fileType" values and to add them as appropriate to the lambda output.
  - Updated DiscoverGranules step/related workflows to read new Collection file parameter fileType that will map a discovered file to a workflow fileType
  - Updated CNM parser to add the fileType to the defined granule file fileType on ingest and updated integration tests to verify/validate that behavior
  - Updated generateEcho10XMLString in cmr-utils.js to use a map/related library to ensure order as CMR requires ordering for their online resources.
  - Updated post-to-cmr task to appropriately export CNM filetypes to CMR in echo10/UMM exports
- **CUMULUS-1139** - Granules stored in the API contain a `files` property. That schema has been greatly
  simplified and now better matches the CNM format.
  - The `name` property has been renamed to `fileName`.
  - The `filepath` property has been renamed to `key`.
  - The `checksumValue` property has been renamed to `checksum`.
  - The `path` property has been removed.
  - The `url_path` property has been removed.
  - The `filename` property (which contained an `s3://` URL) has been removed, and the `bucket`
    and `key` properties should be used instead. Any requests sent to the API containing a `granule.files[].filename`
    property will be rejected, and any responses coming back from the API will not contain that
    `filename` property.
  - A `source` property has been added, which is a URL indicating the original source of the file.
  - `@cumulus/ingest/granule.moveGranuleFiles()` no longer includes a `filename` field in its
    output. The `bucket` and `key` fields should be used instead.
- **CUMULUS-672**
  - Changed `@cumulus/integration-tests/api/EarthdataLogin.getEarthdataLoginRedirectResponse` to `@cumulus/integration-tests/api/EarthdataLogin.getEarthdataAccessToken`. The new function returns an access response from Earthdata login, if successful.
  - `@cumulus/integration-tests/cmr/getOnlineResources` now accepts an object of options, including `cmrMetadataFormat`. Based on the `cmrMetadataFormat`, the function will correctly retrieve the online resources for each metadata format (ECHO10, UMM-G)

- **CUMULUS-1101**
  - Moved `@cumulus/common/file/getFileChecksumFromStream` into `@cumulus/checksum`, and renamed it to `generateChecksumFromStream`.
    This is a breaking change for users relying on `@cumulus/common/file/getFileChecksumFromStream`.
  - Refactored `@cumulus/ingest/Granule` to depend on new `common/aws` checksum functions and remove significantly present checksumming code.
    - Deprecated `@cumulus/ingest/granule.validateChecksum`. Replaced with `@cumulus/ingest/granule.verifyFile`.
    - Renamed `granule.getChecksumFromFile` to `granule.retrieveSuppliedFileChecksumInformation` to be more accurate.
  - Deprecated `@cumulus/common/aws.checksumS3Objects`. Use `@cumulus/common/aws.calculateS3ObjectChecksum` instead.

- CUMULUS-1171
  - Fixed provider handling in the API to make it consistent between protocols.
    Before this change, FTP providers were configured using the `host` and
    `port` properties. HTTP providers ignored `port` and `protocol`, and stored
    an entire URL in the `host` property. Updated the API to only accept valid
    hostnames or IP addresses in the `provider.host` field. Updated ingest code
    to properly build HTTP and HTTPS URLs from `provider.protocol`,
    `provider.host`, and `provider.port`.
  - The default provider port was being set to 21, no matter what protocol was
    being used. Removed that default.

- **CUMULUS-1176**
  - `@cumulus/move-granules` breaking change:
    Input to `move-granules` is now expected to be in the form of a granules object (i.e. `{ granules: [ { ... }, { ... } ] }`);
    For backwards compatibility with array-of-files outputs from processing steps, use the new `@cumulus/files-to-granules` task as an intermediate step.
    This task will perform the input translation. This change allows `move-granules` to be simpler and behave more predictably.
     `config.granuleIdExtraction` and `config.input_granules` are no longer needed/used by `move-granules`.
  - `@cumulus/post-to-cmr`: `config.granuleIdExtraction` is no longer needed/used by `post-to-cmr`.

- CUMULUS-1174
  - Better error message and stacktrace for S3KeyPairProvider error reporting.

### Fixed

- **CUMULUS-1218** Reconciliation report will now scan only completed granules.

### Deprecated

- `@cumulus/api/models/Granule.removeGranuleFromCmr`, instead use `@cumulus/api/models/Granule.removeGranuleFromCmrByGranule`
- `@cumulus/ingest/granule.validateChecksum`, instead use `@cumulus/ingest/granule.verifyFile`
- `@cumulus/common/aws.checksumS3Objects`, instead use `@cumulus/common/aws.calculateS3ObjectChecksum`
- `@cumulus/cmrjs`: `getGranuleId` and `getCmrFiles` are deprecated due to changes in input handling.

## [v1.11.3] - 2019-3-5

### Added

- **CUMULUS-1187** - Added `@cumulus/ingest/granule/duplicateHandlingType()` to determine how duplicate files should be handled in an ingest workflow

### Fixed

- **CUMULUS-1187** - workflows not respecting the duplicate handling value specified in the collection
- Removed refreshToken schema requirement for OAuth

## [v1.11.2] - 2019-2-15

### Added
- CUMULUS-1169
  - Added a `@cumulus/common/StepFunctions` module. It contains functions for querying the AWS
    StepFunctions API. These functions have the ability to retry when a ThrottlingException occurs.
  - Added `@cumulus/common/aws.retryOnThrottlingException()`, which will wrap a function in code to
    retry on ThrottlingExceptions.
  - Added `@cumulus/common/test-utils.throttleOnce()`, which will cause a function to return a
    ThrottlingException the first time it is called, then return its normal result after that.
- CUMULUS-1103 Compare the collection holdings in CMR with Cumulus' internal data store
- CUMULUS-1099 Add support for UMMG JSON metadata versions > 1.4.
    - If a version is found in the metadata object, that version is used for processing and publishing to CMR otherwise, version 1.4 is assumed.
- CUMULUS-678
    - Added support for UMMG json v1.4 metadata files.
  `reconcileCMRMetadata` added to `@cumulus/cmrjs` to update metadata record with new file locations.
  `@cumulus/common/errors` adds two new error types `CMRMetaFileNotFound` and `InvalidArgument`.
  `@cumulus/common/test-utils` adds new function `randomId` to create a random string with id to help in debugging.
  `@cumulus/common/BucketsConfig` adds a new helper class `BucketsConfig` for working with bucket stack configuration and bucket names.
  `@cumulus/common/aws` adds new function `s3PutObjectTagging` as a convenience for the aws  [s3().putObjectTagging](https://docs.aws.amazon.com/AWSJavaScriptSDK/latest/AWS/S3.html#putObjectTagging-property) function.
  `@cumulus/cmrjs` Adds:
        - `isCMRFile` - Identify an echo10(xml) or UMMG(json) metadata file.
        - `metadataObjectFromCMRFile` Read and parse CMR XML file from s3.
        - `updateCMRMetadata` Modify a cmr metadata (xml/json) file with updated information.
        - `publish2CMR` Posts XML or UMMG CMR data to CMR service.
        - `reconcileCMRMetadata` Reconciles cmr metadata file after a file moves.
- Adds some ECS and other permissions to StepRole to enable running ECS tasks from a workflow
- Added Apache logs to cumulus api and distribution lambdas
- **CUMULUS-1119** - Added `@cumulus/integration-tests/api/EarthdataLogin.getEarthdataLoginRedirectResponse` helper for integration tests to handle login with Earthdata and to return response from redirect to Cumulus API
- **CUMULUS-673** Added `@cumulus/common/file/getFileChecksumFromStream` to get file checksum from a readable stream

### Fixed
- CUMULUS-1123
  - Cloudformation template overrides now work as expected

### Changed
- CUMULUS-1169
  - Deprecated the `@cumulus/common/step-functions` module.
  - Updated code that queries the StepFunctions API to use the retry-enabled functions from
    `@cumulus/common/StepFunctions`
- CUMULUS-1121
  - Schema validation is now strongly enforced when writing to the database.
    Additional properties are not allowed and will result in a validation error.
- CUMULUS-678
  `tasks/move-granules` simplified and refactored to use  functionality from cmrjs.
  `ingest/granules.moveGranuleFiles` now just moves granule files and returns a list of the updated files. Updating metadata now handled by `@cumulus/cmrjs/reconcileCMRMetadata`.
  `move-granules.updateGranuleMetadata` refactored and bugs fixed in the case of a file matching multiple collection.files.regexps.
  `getCmrXmlFiles` simplified and now only returns an object with the cmrfilename and the granuleId.
  `@cumulus/test-processing` - test processing task updated to generate UMM-G metadata

- CUMULUS-1043
  - `@cumulus/api` now uses [express](http://expressjs.com/) as the API engine.
  - All `@cumulus/api` endpoints on ApiGateway are consolidated to a single endpoint the uses `{proxy+}` definition.
  - All files under `packages/api/endpoints` along with associated tests are updated to support express's request and response objects.
  - Replaced environment variables `internal`, `bucket` and `systemBucket` with `system_bucket`.
  - Update `@cumulus/integration-tests` to work with updated cumulus-api express endpoints

- `@cumulus/integration-tests` - `buildAndExecuteWorkflow` and `buildWorkflow` updated to take a `meta` param to allow for additional fields to be added to the workflow `meta`

- **CUMULUS-1049** Updated `Retrieve Execution Status API` in `@cumulus/api`: If the execution doesn't exist in Step Function API, Cumulus API returns the execution status information from the database.

- **CUMULUS-1119**
  - Renamed `DISTRIBUTION_URL` environment variable to `DISTRIBUTION_ENDPOINT`
  - Renamed `DEPLOYMENT_ENDPOINT` environment variable to `DISTRIBUTION_REDIRECT_ENDPOINT`
  - Renamed `API_ENDPOINT` environment variable to `TOKEN_REDIRECT_ENDPOINT`

### Removed
- Functions deprecated before 1.11.0:
  - @cumulus/api/models/base: static Manager.createTable() and static Manager.deleteTable()
  - @cumulus/ingest/aws/S3
  - @cumulus/ingest/aws/StepFunction.getExecution()
  - @cumulus/ingest/aws/StepFunction.pullEvent()
  - @cumulus/ingest/consumer.Consume
  - @cumulus/ingest/granule/Ingest.getBucket()

### Deprecated
`@cmrjs/ingestConcept`, instead use the CMR object methods. `@cmrjs/CMR.ingestGranule` or `@cmrjs/CMR.ingestCollection`
`@cmrjs/searchConcept`, instead use the CMR object methods. `@cmrjs/CMR.searchGranules` or `@cmrjs/CMR.searchCollections`
`@cmrjs/deleteConcept`, instead use the CMR object methods. `@cmrjs/CMR.deleteGranule` or `@cmrjs/CMR.deleteCollection`



## [v1.11.1] - 2018-12-18

**Please Note**
- Ensure your `app/config.yml` has a `clientId` specified in the `cmr` section. This will allow CMR to identify your requests for better support and metrics.
  - For an example, please see [the example config](https://github.com/nasa/cumulus/blob/1c7e2bf41b75da9f87004c4e40fbcf0f39f56794/example/app/config.yml#L128).

### Added

- Added a `/tokenDelete` endpoint in `@cumulus/api` to delete access token records

### Changed

- CUMULUS-678
`@cumulus/ingest/crypto` moved and renamed to `@cumulus/common/key-pair-provider`
`@cumulus/ingest/aws` function:  `KMSDecryptionFailed` and class: `KMS` extracted and moved to `@cumulus/common` and `KMS` is exported as `KMSProvider` from `@cumulus/common/key-pair-provider`
`@cumulus/ingest/granule` functions: `publish`, `getGranuleId`, `getXMLMetadataAsString`, `getMetadataBodyAndTags`, `parseXmlString`, `getCmrXMLFiles`, `postS3Object`, `contructOnlineAccessUrls`, `updateMetadata`, extracted and moved to `@cumulus/cmrjs`
`getGranuleId`, `getCmrXMLFiles`, `publish`, `updateMetadata` removed from `@cumulus/ingest/granule` and added to `@cumulus/cmrjs`;
`updateMetadata` renamed `updateCMRMetadata`.
`@cumulus/ingest` test files renamed.
- **CUMULUS-1070**
  - Add `'Client-Id'` header to all `@cumulus/cmrjs` requests (made via `searchConcept`, `ingestConcept`, and `deleteConcept`).
  - Updated `cumulus/example/app/config.yml` entry for `cmr.clientId` to use stackName for easier CMR-side identification.

## [v1.11.0] - 2018-11-30

**Please Note**
- Redeploy IAM roles:
  - CUMULUS-817 includes a migration that requires reconfiguration/redeployment of IAM roles.  Please see the [upgrade instructions](https://nasa.github.io/cumulus/docs/upgrade/1.11.0) for more information.
  - CUMULUS-977 includes a few new SNS-related permissions added to the IAM roles that will require redeployment of IAM roles.
- `cumulus-message-adapter` v1.0.13+ is required for `@cumulus/api` granule reingest API to work properly.  The latest version should be downloaded automatically by kes.
- A `TOKEN_SECRET` value (preferably 256-bit for security) must be added to `.env` to securely sign JWTs used for authorization in `@cumulus/api`

### Changed

- **CUUMULUS-1000** - Distribution endpoint now persists logins, instead of
  redirecting to Earthdata Login on every request
- **CUMULUS-783 CUMULUS-790** - Updated `@cumulus/sync-granule` and `@cumulus/move-granules` tasks to always overwrite existing files for manually-triggered reingest.
- **CUMULUS-906** - Updated `@cumulus/api` granule reingest API to
  - add `reingestGranule: true` and `forceDuplicateOverwrite: true` to Cumulus message `cumulus_meta.cumulus_context` field to indicate that the workflow is a manually triggered re-ingest.
  - return warning message to operator when duplicateHandling is not `replace`
  - `cumulus-message-adapter` v1.0.13+ is required.
- **CUMULUS-793** - Updated the granule move PUT request in `@cumulus/api` to reject the move with a 409 status code if one or more of the files already exist at the destination location
- Updated `@cumulus/helloworld` to use S3 to store state for pass on retry tests
- Updated `@cumulus/ingest`:
  - [Required for MAAP] `http.js#list` will now find links with a trailing whitespace
  - Removed code from `granule.js` which looked for files in S3 using `{ Bucket: discoveredFile.bucket, Key: discoveredFile.name }`. This is obsolete since `@cumulus/ingest` uses a `file-staging` and `constructCollectionId()` directory prefixes by default.
- **CUMULUS-989**
  - Updated `@cumulus/api` to use [JWT (JSON Web Token)](https://jwt.io/introduction/) as the transport format for API authorization tokens and to use JWT verification in the request authorization
  - Updated `/token` endpoint in `@cumulus/api` to return tokens as JWTs
  - Added a `/refresh` endpoint in `@cumulus/api` to request new access tokens from the OAuth provider using the refresh token
  - Added `refreshAccessToken` to `@cumulus/api/lib/EarthdataLogin` to manage refresh token requests with the Earthdata OAuth provider

### Added
- **CUMULUS-1050**
  - Separated configuration flags for originalPayload/finalPayload cleanup such that they can be set to different retention times
- **CUMULUS-798**
  - Added daily Executions cleanup CloudWatch event that triggers cleanExecutions lambda
  - Added cleanExecutions lambda that removes finalPayload/originalPayload field entries for records older than configured timeout value (execution_payload_retention_period), with a default of 30 days
- **CUMULUS-815/816**
  - Added 'originalPayload' and 'finalPayload' fields to Executions table
  - Updated Execution model to populate originalPayload with the execution payload on record creation
  - Updated Execution model code to populate finalPayload field with the execution payload on execution completion
  - Execution API now exposes the above fields
- **CUMULUS-977**
  - Rename `kinesisConsumer` to `messageConsumer` as it handles both Kinesis streams and SNS topics as of this version.
  - Add `sns`-type rule support. These rules create a subscription between an SNS topic and the `messageConsumer`.
    When a message is received, `messageConsumer` is triggered and passes the SNS message (JSON format expected) in
    its entirety to the workflow in the `payload` field of the Cumulus message. For more information on sns-type rules,
    see the [documentation](https://nasa.github.io/cumulus/docs/data-cookbooks/setup#rules).
- **CUMULUS-975**
  - Add `KinesisInboundEventLogger` and `KinesisOutboundEventLogger` API lambdas.  These lambdas
    are utilized to dump incoming and outgoing ingest workflow kinesis streams
    to cloudwatch for analytics in case of AWS/stream failure.
  - Update rules model to allow tracking of log_event ARNs related to
    Rule event logging.    Kinesis rule types will now automatically log
    incoming events via a Kinesis event triggered lambda.
 CUMULUS-975-migration-4
  - Update migration code to require explicit migration names per run
  - Added migration_4 to migrate/update exisitng Kinesis rules to have a log event mapping
  - Added new IAM policy for migration lambda
- **CUMULUS-775**
  - Adds a instance metadata endpoint to the `@cumulus/api` package.
  - Adds a new convenience function `hostId` to the `@cumulus/cmrjs` to help build environment specific cmr urls.
  - Fixed `@cumulus/cmrjs.searchConcept` to search and return CMR results.
  - Modified `@cumulus/cmrjs.CMR.searchGranule` and `@cumulus/cmrjs.CMR.searchCollection` to include CMR's provider as a default parameter to searches.
- **CUMULUS-965**
  - Add `@cumulus/test-data.loadJSONTestData()`,
    `@cumulus/test-data.loadTestData()`, and
    `@cumulus/test-data.streamTestData()` to safely load test data. These
    functions should be used instead of using `require()` to load test data,
    which could lead to tests interferring with each other.
  - Add a `@cumulus/common/util/deprecate()` function to mark a piece of code as
    deprecated
- **CUMULUS-986**
  - Added `waitForTestExecutionStart` to `@cumulus/integration-tests`
- **CUMULUS-919**
  - In `@cumulus/deployment`, added support for NGAP permissions boundaries for IAM roles with `useNgapPermissionBoundary` flag in `iam/config.yml`. Defaults to false.

### Fixed
- Fixed a bug where FTP sockets were not closed after an error, keeping the Lambda function active until it timed out [CUMULUS-972]
- **CUMULUS-656**
  - The API will no longer allow the deletion of a provider if that provider is
    referenced by a rule
  - The API will no longer allow the deletion of a collection if that collection
    is referenced by a rule
- Fixed a bug where `@cumulus/sf-sns-report` was not pulling large messages from S3 correctly.

### Deprecated
- `@cumulus/ingest/aws/StepFunction.pullEvent()`. Use `@cumulus/common/aws.pullStepFunctionEvent()`.
- `@cumulus/ingest/consumer.Consume` due to unpredictable implementation. Use `@cumulus/ingest/consumer.Consumer`.
Call `Consumer.consume()` instead of `Consume.read()`.

## [v1.10.4] - 2018-11-28

### Added
- **CUMULUS-1008**
  - New `config.yml` parameter for SQS consumers: `sqs_consumer_rate: (default 500)`, which is the maximum number of
  messages the consumer will attempt to process per execution. Currently this is only used by the sf-starter consumer,
  which runs every minute by default, making this a messages-per-minute upper bound. SQS does not guarantee the number
  of messages returned per call, so this is not a fixed rate of consumption, only attempted number of messages received.

### Deprecated
- `@cumulus/ingest/consumer.Consume` due to unpredictable implementation. Use `@cumulus/ingest/consumer.Consumer`.

### Changed
- Backported update of `packages/api` dependency `@mapbox/dyno` to `1.4.2` to mitigate `event-stream` vulnerability.

## [v1.10.3] - 2018-10-31

### Added
- **CUMULUS-817**
  - Added AWS Dead Letter Queues for lambdas that are scheduled asynchronously/such that failures show up only in cloudwatch logs.
- **CUMULUS-956**
  - Migrated developer documentation and data-cookbooks to Docusaurus
    - supports versioning of documentation
  - Added `docs/docs-how-to.md` to outline how to do things like add new docs or locally install for testing.
  - Deployment/CI scripts have been updated to work with the new format
- **CUMULUS-811**
  - Added new S3 functions to `@cumulus/common/aws`:
    - `aws.s3TagSetToQueryString`: converts S3 TagSet array to querystring (for use with upload()).
    - `aws.s3PutObject`: Returns promise of S3 `putObject`, which puts an object on S3
    - `aws.s3CopyObject`: Returns promise of S3 `copyObject`, which copies an object in S3 to a new S3 location
    - `aws.s3GetObjectTagging`: Returns promise of S3 `getObjectTagging`, which returns an object containing an S3 TagSet.
  - `@/cumulus/common/aws.s3PutObject` defaults to an explicit `ACL` of 'private' if not overridden.
  - `@/cumulus/common/aws.s3CopyObject` defaults to an explicit `TaggingDirective` of 'COPY' if not overridden.

### Deprecated
- **CUMULUS-811**
  - Deprecated `@cumulus/ingest/aws.S3`. Member functions of this class will now
    log warnings pointing to similar functionality in `@cumulus/common/aws`.

## [v1.10.2] - 2018-10-24

### Added
- **CUMULUS-965**
  - Added a `@cumulus/logger` package
- **CUMULUS-885**
  - Added 'human readable' version identifiers to Lambda Versioning lambda aliases
- **CUMULUS-705**
  - Note: Make sure to update the IAM stack when deploying this update.
  - Adds an AsyncOperations model and associated DynamoDB table to the
    `@cumulus/api` package
  - Adds an /asyncOperations endpoint to the `@cumulus/api` package, which can
    be used to fetch the status of an AsyncOperation.
  - Adds a /bulkDelete endpoint to the `@cumulus/api` package, which performs an
    asynchronous bulk-delete operation. This is a stub right now which is only
    intended to demonstration how AsyncOperations work.
  - Adds an AsyncOperation ECS task to the `@cumulus/api` package, which will
    fetch an Lambda function, run it in ECS, and then store the result to the
    AsyncOperations table in DynamoDB.
- **CUMULUS-851** - Added workflow lambda versioning feature to allow in-flight workflows to use lambda versions that were in place when a workflow was initiated
    - Updated Kes custom code to remove logic that used the CMA file key to determine template compilation logic.  Instead, utilize a `customCompilation` template configuration flag to indicate a template should use Cumulus's kes customized methods instead of 'core'.
    - Added `useWorkflowLambdaVersions` configuration option to enable the lambdaVersioning feature set.   **This option is set to true by default** and should be set to false to disable the feature.
    - Added uniqueIdentifier configuration key to S3 sourced lambdas to optionally support S3 lambda resource versioning within this scheme. This key must be unique for each modified version of the lambda package and must be updated in configuration each time the source changes.
    - Added a new nested stack template that will create a `LambdaVersions` stack that will take lambda parameters from the base template, generate lambda versions/aliases and return outputs with references to the most 'current' lambda alias reference, and updated 'core' template to utilize these outputs (if `useWorkflowLambdaVersions` is enabled).

- Created a `@cumulus/api/lib/OAuth2` interface, which is implemented by the
  `@cumulus/api/lib/EarthdataLogin` and `@cumulus/api/lib/GoogleOAuth2` classes.
  Endpoints that need to handle authentication will determine which class to use
  based on environment variables. This also greatly simplifies testing.
- Added `@cumulus/api/lib/assertions`, containing more complex AVA test assertions
- Added PublishGranule workflow to publish a granule to CMR without full reingest. (ingest-in-place capability)

- `@cumulus/integration-tests` new functionality:
  - `listCollections` to list collections from a provided data directory
  - `deleteCollection` to delete list of collections from a deployed stack
  - `cleanUpCollections` combines the above in one function.
  - `listProviders` to list providers from a provided data directory
  - `deleteProviders` to delete list of providers from a deployed stack
  - `cleanUpProviders` combines the above in one function.
  - `@cumulus/integrations-tests/api.js`: `deleteGranule` and `deletePdr` functions to make `DELETE` requests to Cumulus API
  - `rules` API functionality for posting and deleting a rule and listing all rules
  - `wait-for-deploy` lambda for use in the redeployment tests
- `@cumulus/ingest/granule.js`: `ingestFile` inserts new `duplicate_found: true` field in the file's record if a duplicate file already exists on S3.
- `@cumulus/api`: `/execution-status` endpoint requests and returns complete execution output if  execution output is stored in S3 due to size.
- Added option to use environment variable to set CMR host in `@cumulus/cmrjs`.
- **CUMULUS-781** - Added integration tests for `@cumulus/sync-granule` when `duplicateHandling` is set to `replace` or `skip`
- **CUMULUS-791** - `@cumulus/move-granules`: `moveFileRequest` inserts new `duplicate_found: true` field in the file's record if a duplicate file already exists on S3. Updated output schema to document new `duplicate_found` field.

### Removed

- Removed `@cumulus/common/fake-earthdata-login-server`. Tests can now create a
  service stub based on `@cumulus/api/lib/OAuth2` if testing requires handling
  authentication.

### Changed

- **CUMULUS-940** - modified `@cumulus/common/aws` `receiveSQSMessages` to take a parameter object instead of positional parameters.  All defaults remain the same, but now access to long polling is available through `options.waitTimeSeconds`.
- **CUMULUS-948** - Update lambda functions `CNMToCMA` and `CnmResponse` in the `cumulus-data-shared` bucket and point the default stack to them.
- **CUMULUS-782** - Updated `@cumulus/sync-granule` task and `Granule.ingestFile` in `@cumulus/ingest` to keep both old and new data when a destination file with different checksum already exists and `duplicateHandling` is `version`
- Updated the config schema in `@cumulus/move-granules` to include the `moveStagedFiles` param.
- **CUMULUS-778** - Updated config schema and documentation in `@cumulus/sync-granule` to include `duplicateHandling` parameter for specifying how duplicate filenames should be handled
- **CUMULUS-779** - Updated `@cumulus/sync-granule` to throw `DuplicateFile` error when destination files already exist and `duplicateHandling` is `error`
- **CUMULUS-780** - Updated `@cumulus/sync-granule` to use `error` as the default for `duplicateHandling` when it is not specified
- **CUMULUS-780** - Updated `@cumulus/api` to use `error` as the default value for `duplicateHandling` in the `Collection` model
- **CUMULUS-785** - Updated the config schema and documentation in `@cumulus/move-granules` to include `duplicateHandling` parameter for specifying how duplicate filenames should be handled
- **CUMULUS-786, CUMULUS-787** - Updated `@cumulus/move-granules` to throw `DuplicateFile` error when destination files already exist and `duplicateHandling` is `error` or not specified
- **CUMULUS-789** - Updated `@cumulus/move-granules` to keep both old and new data when a destination file with different checksum already exists and `duplicateHandling` is `version`

### Fixed

- `getGranuleId` in `@cumulus/ingest` bug: `getGranuleId` was constructing an error using `filename` which was undefined. The fix replaces `filename` with the `uri` argument.
- Fixes to `del` in `@cumulus/api/endpoints/granules.js` to not error/fail when not all files exist in S3 (e.g. delete granule which has only 2 of 3 files ingested).
- `@cumulus/deployment/lib/crypto.js` now checks for private key existence properly.

## [v1.10.1] - 2018-09-4

### Fixed

- Fixed cloudformation template errors in `@cumulus/deployment/`
  - Replaced references to Fn::Ref: with Ref:
  - Moved long form template references to a newline

## [v1.10.0] - 2018-08-31

### Removed

- Removed unused and broken code from `@cumulus/common`
  - Removed `@cumulus/common/test-helpers`
  - Removed `@cumulus/common/task`
  - Removed `@cumulus/common/message-source`
  - Removed the `getPossiblyRemote` function from `@cumulus/common/aws`
  - Removed the `startPromisedSfnExecution` function from `@cumulus/common/aws`
  - Removed the `getCurrentSfnTask` function from `@cumulus/common/aws`

### Changed

- **CUMULUS-839** - In `@cumulus/sync-granule`, 'collection' is now an optional config parameter

### Fixed

- **CUMULUS-859** Moved duplicate code in `@cumulus/move-granules` and `@cumulus/post-to-cmr` to `@cumulus/ingest`. Fixed imports making assumptions about directory structure.
- `@cumulus/ingest/consumer` correctly limits the number of messages being received and processed from SQS. Details:
  - **Background:** `@cumulus/api` includes a lambda `<stack-name>-sqs2sf` which processes messages from the `<stack-name>-startSF` SQS queue every minute. The `sqs2sf` lambda uses `@cumulus/ingest/consumer` to receive and process messages from SQS.
  - **Bug:** More than `messageLimit` number of messages were being consumed and processed from the `<stack-name>-startSF` SQS queue. Many step functions were being triggered simultaneously by the lambda `<stack-name>-sqs2sf` (which consumes every minute from the `startSF` queue) and resulting in step function failure with the error: `An error occurred (ThrottlingException) when calling the GetExecutionHistory`.
  - **Fix:** `@cumulus/ingest/consumer#processMessages` now processes messages until `timeLimit` has passed _OR_ once it receives up to `messageLimit` messages. `sqs2sf` is deployed with a [default `messageLimit` of 10](https://github.com/nasa/cumulus/blob/670000c8a821ff37ae162385f921c40956e293f7/packages/deployment/app/config.yml#L147).
  - **IMPORTANT NOTE:** `consumer` will actually process up to `messageLimit * 2 - 1` messages. This is because sometimes `receiveSQSMessages` will return less than `messageLimit` messages and thus the consumer will continue to make calls to `receiveSQSMessages`. For example, given a `messageLimit` of 10 and subsequent calls to `receiveSQSMessages` returns up to 9 messages, the loop will continue and a final call could return up to 10 messages.


## [v1.9.1] - 2018-08-22

**Please Note** To take advantage of the added granule tracking API functionality, updates are required for the message adapter and its libraries. You should be on the following versions:
- `cumulus-message-adapter` 1.0.9+
- `cumulus-message-adapter-js` 1.0.4+
- `cumulus-message-adapter-java` 1.2.7+
- `cumulus-message-adapter-python` 1.0.5+

### Added

- **CUMULUS-687** Added logs endpoint to search for logs from a specific workflow execution in `@cumulus/api`. Added integration test.
- **CUMULUS-836** - `@cumulus/deployment` supports a configurable docker storage driver for ECS. ECS can be configured with either `devicemapper` (the default storage driver for AWS ECS-optimized AMIs) or `overlay2` (the storage driver used by the NGAP 2.0 AMI). The storage driver can be configured in `app/config.yml` with `ecs.docker.storageDriver: overlay2 | devicemapper`. The default is `overlay2`.
  - To support this configuration, a [Handlebars](https://handlebarsjs.com/) helper `ifEquals` was added to `packages/deployment/lib/kes.js`.
- **CUMULUS-836** - `@cumulus/api` added IAM roles required by the NGAP 2.0 AMI. The NGAP 2.0 AMI runs a script `register_instances_with_ssm.py` which requires the ECS IAM role to include `ec2:DescribeInstances` and `ssm:GetParameter` permissions.

### Fixed
- **CUMULUS-836** - `@cumulus/deployment` uses `overlay2` driver by default and does not attempt to write `--storage-opt dm.basesize` to fix [this error](https://github.com/moby/moby/issues/37039).
- **CUMULUS-413** Kinesis processing now captures all errrors.
  - Added kinesis fallback mechanism when errors occur during record processing.
  - Adds FallbackTopicArn to `@cumulus/api/lambdas.yml`
  - Adds fallbackConsumer lambda to `@cumulus/api`
  - Adds fallbackqueue option to lambda definitions capture lambda failures after three retries.
  - Adds kinesisFallback SNS topic to signal incoming errors from kinesis stream.
  - Adds kinesisFailureSQS to capture fully failed events from all retries.
- **CUMULUS-855** Adds integration test for kinesis' error path.
- **CUMULUS-686** Added workflow task name and version tracking via `@cumulus/api` executions endpoint under new `tasks` property, and under `workflow_tasks` in step input/output.
  - Depends on `cumulus-message-adapter` 1.0.9+, `cumulus-message-adapter-js` 1.0.4+, `cumulus-message-adapter-java` 1.2.7+ and `cumulus-message-adapter-python` 1.0.5+
- **CUMULUS-771**
  - Updated sync-granule to stream the remote file to s3
  - Added integration test for ingesting granules from ftp provider
  - Updated http/https integration tests for ingesting granules from http/https providers
- **CUMULUS-862** Updated `@cumulus/integration-tests` to handle remote lambda output
- **CUMULUS-856** Set the rule `state` to have default value `ENABLED`

### Changed

- In `@cumulus/deployment`, changed the example app config.yml to have additional IAM roles

## [v1.9.0] - 2018-08-06

**Please note** additional information and upgrade instructions [here](https://nasa.github.io/cumulus/docs/upgrade/1.9.0)

### Added
- **CUMULUS-712** - Added integration tests verifying expected behavior in workflows
- **GITC-776-2** - Add support for versioned collections

### Fixed
- **CUMULUS-832**
  - Fixed indentation in example config.yml in `@cumulus/deployment`
  - Fixed issue with new deployment using the default distribution endpoint in `@cumulus/deployment` and `@cumulus/api`

## [v1.8.1] - 2018-08-01

**Note** IAM roles should be re-deployed with this release.

- **Cumulus-726**
  - Added function to `@cumulus/integration-tests`: `sfnStep` includes `getStepInput` which returns the input to the schedule event of a given step function step.
  - Added IAM policy `@cumulus/deployment`: Lambda processing IAM role includes `kinesis::PutRecord` so step function lambdas can write to kinesis streams.
- **Cumulus Community Edition**
  - Added Google OAuth authentication token logic to `@cumulus/api`. Refactored token endpoint to use environment variable flag `OAUTH_PROVIDER` when determining with authentication method to use.
  - Added API Lambda memory configuration variable `api_lambda_memory` to `@cumulus/api` and `@cumulus/deployment`.

### Changed

- **Cumulus-726**
  - Changed function in `@cumulus/api`: `models/rules.js#addKinesisEventSource` was modified to call to `deleteKinesisEventSource` with all required parameters (rule's name, arn and type).
  - Changed function in `@cumulus/integration-tests`: `getStepOutput` can now be used to return output of failed steps. If users of this function want the output of a failed event, they can pass a third parameter `eventType` as `'failure'`. This function will work as always for steps which completed successfully.

### Removed

- **Cumulus-726**
  - Configuration change to `@cumulus/deployment`: Removed default auto scaling configuration for Granules and Files DynamoDB tables.

- **CUMULUS-688**
  - Add integration test for ExecutionStatus
  - Function addition to `@cumulus/integration-tests`: `api` includes `getExecutionStatus` which returns the execution status from the Cumulus API

## [v1.8.0] - 2018-07-23

### Added

- **CUMULUS-718** Adds integration test for Kinesis triggering a workflow.

- **GITC-776-3** Added more flexibility for rules.  You can now edit all fields on the rule's record
We may need to update the api documentation to reflect this.

- **CUMULUS-681** - Add ingest-in-place action to granules endpoint
    - new applyWorkflow action at PUT /granules/{granuleid} Applying a workflow starts an execution of the provided workflow and passes the granule record as payload.
      Parameter(s):
        - workflow - the workflow name

- **CUMULUS-685** - Add parent exeuction arn to the execution which is triggered from a parent step function

### Changed
- **CUMULUS-768** - Integration tests get S3 provider data from shared data folder

### Fixed
- **CUMULUS-746** - Move granule API correctly updates record in dynamo DB and cmr xml file
- **CUMULUS-766** - Populate database fileSize field from S3 if value not present in Ingest payload

## [v1.7.1] - 2018-07-27

### Fixed
- **CUMULUS-766** - Backport from 1.8.0 - Populate database fileSize field from S3 if value not present in Ingest payload

## [v1.7.0] - 2018-07-02

### Please note: [Upgrade Instructions](https://nasa.github.io/cumulus/docs/upgrade/1.7.0)

### Added
- **GITC-776-2** - Add support for versioned collectons
- **CUMULUS-491** - Add granule reconciliation API endpoints.
- **CUMULUS-480** Add suport for backup and recovery:
  - Add DynamoDB tables for granules, executions and pdrs
  - Add ability to write all records to S3
  - Add ability to download all DynamoDB records in form json files
  - Add ability to upload records to DynamoDB
  - Add migration scripts for copying granule, pdr and execution records from ElasticSearch to DynamoDB
  - Add IAM support for batchWrite on dynamoDB
-
- **CUMULUS-508** - `@cumulus/deployment` cloudformation template allows for lambdas and ECS clusters to have multiple AZ availability.
    - `@cumulus/deployment` also ensures docker uses `devicemapper` storage driver.
- **CUMULUS-755** - `@cumulus/deployment` Add DynamoDB autoscaling support.
    - Application developers can add autoscaling and override default values in their deployment's `app/config.yml` file using a `{TableName}Table:` key.

### Fixed
- **CUMULUS-747** - Delete granule API doesn't delete granule files in s3 and granule in elasticsearch
    - update the StreamSpecification DynamoDB tables to have StreamViewType: "NEW_AND_OLD_IMAGES"
    - delete granule files in s3
- **CUMULUS-398** - Fix not able to filter executions by workflow
- **CUMULUS-748** - Fix invalid lambda .zip files being validated/uploaded to AWS
- **CUMULUS-544** - Post to CMR task has UAT URL hard-coded
  - Made configurable: PostToCmr now requires CMR_ENVIRONMENT env to be set to 'SIT' or 'OPS' for those CMR environments. Default is UAT.

### Changed
- **GITC-776-4** - Changed Discover-pdrs to not rely on collection but use provider_path in config. It also has an optional filterPdrs regex configuration parameter

- **CUMULUS-710** - In the integration test suite, `getStepOutput` returns the output of the first successful step execution or last failed, if none exists

## [v1.6.0] - 2018-06-06

### Please note: [Upgrade Instructions](https://nasa.github.io/cumulus/docs/upgrade/1.6.0)

### Fixed
- **CUMULUS-602** - Format all logs sent to Elastic Search.
  - Extract cumulus log message and index it to Elastic Search.

### Added
- **CUMULUS-556** - add a mechanism for creating and running migration scripts on deployment.
- **CUMULUS-461** Support use of metadata date and other components in `url_path` property

### Changed
- **CUMULUS-477** Update bucket configuration to support multiple buckets of the same type:
  - Change the structure of the buckets to allow for  more than one bucket of each type. The bucket structure is now:
    bucket-key:
      name: <bucket-name>
      type: <type> i.e. internal, public, etc.
  - Change IAM and app deployment configuration to support new bucket structure
  - Update tasks and workflows to support new bucket structure
  - Replace instances where buckets.internal is relied upon to either use the system bucket or a configured bucket
  - Move IAM template to the deployment package. NOTE: You now have to specify '--template node_modules/@cumulus/deployment/iam' in your IAM deployment
  - Add IAM cloudformation template support to filter buckets by type

## [v1.5.5] - 2018-05-30

### Added
- **CUMULUS-530** - PDR tracking through Queue-granules
  - Add optional `pdr` property to the sync-granule task's input config and output payload.
- **CUMULUS-548** - Create a Lambda task that generates EMS distribution reports
  - In order to supply EMS Distribution Reports, you must enable S3 Server
    Access Logging on any S3 buckets used for distribution. See [How Do I Enable Server Access Logging for an S3 Bucket?](https://docs.aws.amazon.com/AmazonS3/latest/user-guide/server-access-logging.html)
    The "Target bucket" setting should point at the Cumulus internal bucket.
    The "Target prefix" should be
    "<STACK_NAME>/ems-distribution/s3-server-access-logs/", where "STACK_NAME"
    is replaced with the name of your Cumulus stack.

### Fixed
- **CUMULUS-546 - Kinesis Consumer should catch and log invalid JSON**
  - Kinesis Consumer lambda catches and logs errors so that consumer doesn't get stuck in a loop re-processing bad json records.
- EMS report filenames are now based on their start time instead of the time
  instead of the time that the report was generated
- **CUMULUS-552 - Cumulus API returns different results for the same collection depending on query**
  - The collection, provider and rule records in elasticsearch are now replaced with records from dynamo db when the dynamo db records are updated.

### Added
- `@cumulus/deployment`'s default cloudformation template now configures storage for Docker to match the configured ECS Volume. The template defines Docker's devicemapper basesize (`dm.basesize`) using `ecs.volumeSize`. This addresses ECS default of limiting Docker containers to 10GB of storage ([Read more](https://aws.amazon.com/premiumsupport/knowledge-center/increase-default-ecs-docker-limit/)).

## [v1.5.4] - 2018-05-21

### Added
- **CUMULUS-535** - EMS Ingest, Archive, Archive Delete reports
  - Add lambda EmsReport to create daily EMS Ingest, Archive, Archive Delete reports
  - ems.provider property added to `@cumulus/deployment/app/config.yml`.
    To change the provider name, please add `ems: provider` property to `app/config.yml`.
- **CUMULUS-480** Use DynamoDB to store granules, pdrs and execution records
  - Activate PointInTime feature on DynamoDB tables
  - Increase test coverage on api package
  - Add ability to restore metadata records from json files to DynamoDB
- **CUMULUS-459** provide API endpoint for moving granules from one location on s3 to another

## [v1.5.3] - 2018-05-18

### Fixed
- **CUMULUS-557 - "Add dataType to DiscoverGranules output"**
  - Granules discovered by the DiscoverGranules task now include dataType
  - dataType is now a required property for granules used as input to the
    QueueGranules task
- **CUMULUS-550** Update deployment app/config.yml to force elasticsearch updates for deleted granules

## [v1.5.2] - 2018-05-15

### Fixed
- **CUMULUS-514 - "Unable to Delete the Granules"**
  - updated cmrjs.deleteConcept to return success if the record is not found
    in CMR.

### Added
- **CUMULUS-547** - The distribution API now includes an
  "earthdataLoginUsername" query parameter when it returns a signed S3 URL
- **CUMULUS-527 - "parse-pdr queues up all granules and ignores regex"**
  - Add an optional config property to the ParsePdr task called
    "granuleIdFilter". This property is a regular expression that is applied
    against the filename of the first file of each granule contained in the
    PDR. If the regular expression matches, then the granule is included in
    the output. Defaults to '.', which will match all granules in the PDR.
- File checksums in PDRs now support MD5
- Deployment support to subscribe to an SNS topic that already exists
- **CUMULUS-470, CUMULUS-471** In-region S3 Policy lambda added to API to update bucket policy for in-region access.
- **CUMULUS-533** Added fields to granule indexer to support EMS ingest and archive record creation
- **CUMULUS-534** Track deleted granules
  - added `deletedgranule` type to `cumulus` index.
  - **Important Note:** Force custom bootstrap to re-run by adding this to
    app/config.yml `es: elasticSearchMapping: 7`
- You can now deploy cumulus without ElasticSearch. Just add `es: null` to your `app/config.yml` file. This is only useful for debugging purposes. Cumulus still requires ElasticSearch to properly operate.
- `@cumulus/integration-tests` includes and exports the `addRules` function, which seeds rules into the DynamoDB table.
- Added capability to support EFS in cloud formation template. Also added
  optional capability to ssh to your instance and privileged lambda functions.
- Added support to force discovery of PDRs that have already been processed
  and filtering of selected data types
- `@cumulus/cmrjs` uses an environment variable `USER_IP_ADDRESS` or fallback
  IP address of `10.0.0.0` when a public IP address is not available. This
  supports lambda functions deployed into a VPC's private subnet, where no
  public IP address is available.

### Changed
- **CUMULUS-550** Custom bootstrap automatically adds new types to index on
  deployment

## [v1.5.1] - 2018-04-23
### Fixed
- add the missing dist folder to the hello-world task
- disable uglifyjs on the built version of the pdr-status-check (read: https://github.com/webpack-contrib/uglifyjs-webpack-plugin/issues/264)

## [v1.5.0] - 2018-04-23
### Changed
- Removed babel from all tasks and packages and increased minimum node requirements to version 8.10
- Lambda functions created by @cumulus/deployment will use node8.10 by default
- Moved [cumulus-integration-tests](https://github.com/nasa/cumulus-integration-tests) to the `example` folder CUMULUS-512
- Streamlined all packages dependencies (e.g. remove redundant dependencies and make sure versions are the same across packages)
- **CUMULUS-352:** Update Cumulus Elasticsearch indices to use [index aliases](https://www.elastic.co/guide/en/elasticsearch/reference/current/indices-aliases.html).
- **CUMULUS-519:** ECS tasks are no longer restarted after each CF deployment unless `ecs.restartTasksOnDeploy` is set to true
- **CUMULUS-298:** Updated log filterPattern to include all CloudWatch logs in ElasticSearch
- **CUMULUS-518:** Updates to the SyncGranule config schema
  - `granuleIdExtraction` is no longer a property
  - `process` is now an optional property
  - `provider_path` is no longer a property

### Fixed
- **CUMULUS-455 "Kes deployments using only an updated message adapter do not get automatically deployed"**
  - prepended the hash value of cumulus-message-adapter.zip file to the zip file name of lambda which uses message adapter.
  - the lambda function will be redeployed when message adapter or lambda function are updated
- Fixed a bug in the bootstrap lambda function where it stuck during update process
- Fixed a bug where the sf-sns-report task did not return the payload of the incoming message as the output of the task [CUMULUS-441]

### Added
- **CUMULUS-352:** Add reindex CLI to the API package.
- **CUMULUS-465:** Added mock http/ftp/sftp servers to the integration tests
- Added a `delete` method to the `@common/CollectionConfigStore` class
- **CUMULUS-467 "@cumulus/integration-tests or cumulus-integration-tests should seed provider and collection in deployed DynamoDB"**
  - `example` integration-tests populates providers and collections to database
  - `example` workflow messages are populated from workflow templates in s3, provider and collection information in database, and input payloads.  Input templates are removed.
  - added `https` protocol to provider schema

## [v1.4.1] - 2018-04-11

### Fixed
- Sync-granule install

## [v1.4.0] - 2018-04-09

### Fixed
- **CUMULUS-392 "queue-granules not returning the sfn-execution-arns queued"**
  - updated queue-granules to return the sfn-execution-arns queued and pdr if exists.
  - added pdr to ingest message meta.pdr instead of payload, so the pdr information doesn't get lost in the ingest workflow, and ingested granule in elasticsearch has pdr name.
  - fixed sf-sns-report schema, remove the invalid part
  - fixed pdr-status-check schema, the failed execution contains arn and reason
- **CUMULUS-206** make sure homepage and repository urls exist in package.json files of tasks and packages

### Added
- Example folder with a cumulus deployment example

### Changed
- [CUMULUS-450](https://bugs.earthdata.nasa.gov/browse/CUMULUS-450) - Updated
  the config schema of the **queue-granules** task
  - The config no longer takes a "collection" property
  - The config now takes an "internalBucket" property
  - The config now takes a "stackName" property
- [CUMULUS-450](https://bugs.earthdata.nasa.gov/browse/CUMULUS-450) - Updated
  the config schema of the **parse-pdr** task
  - The config no longer takes a "collection" property
  - The "stack", "provider", and "bucket" config properties are now
    required
- **CUMULUS-469** Added a lambda to the API package to prototype creating an S3 bucket policy for direct, in-region S3 access for the prototype bucket

### Removed
- Removed the `findTmpTestDataDirectory()` function from
  `@cumulus/common/test-utils`

### Fixed
- [CUMULUS-450](https://bugs.earthdata.nasa.gov/browse/CUMULUS-450)
  - The **queue-granules** task now enqueues a **sync-granule** task with the
    correct collection config for that granule based on the granule's
    data-type. It had previously been using the collection config from the
    config of the **queue-granules** task, which was a problem if the granules
    being queued belonged to different data-types.
  - The **parse-pdr** task now handles the case where a PDR contains granules
    with different data types, and uses the correct granuleIdExtraction for
    each granule.

### Added
- **CUMULUS-448** Add code coverage checking using [nyc](https://github.com/istanbuljs/nyc).

## [v1.3.0] - 2018-03-29

### Deprecated
- discover-s3-granules is deprecated. The functionality is provided by the discover-granules task
### Fixed
- **CUMULUS-331:** Fix aws.downloadS3File to handle non-existent key
- Using test ftp provider for discover-granules testing [CUMULUS-427]
- **CUMULUS-304: "Add AWS API throttling to pdr-status-check task"** Added concurrency limit on SFN API calls.  The default concurrency is 10 and is configurable through Lambda environment variable CONCURRENCY.
- **CUMULUS-414: "Schema validation not being performed on many tasks"** revised npm build scripts of tasks that use cumulus-message-adapter to place schema directories into dist directories.
- **CUMULUS-301:** Update all tests to use test-data package for testing data.
- **CUMULUS-271: "Empty response body from rules PUT endpoint"** Added the updated rule to response body.
- Increased memory allotment for `CustomBootstrap` lambda function. Resolves failed deployments where `CustomBootstrap` lambda function was failing with error `Process exited before completing request`. This was causing deployments to stall, fail to update and fail to rollback. This error is thrown when the lambda function tries to use more memory than it is allotted.
- Cumulus repository folders structure updated:
  - removed the `cumulus` folder altogether
  - moved `cumulus/tasks` to `tasks` folder at the root level
  - moved the tasks that are not converted to use CMA to `tasks/.not_CMA_compliant`
  - updated paths where necessary

### Added
- `@cumulus/integration-tests` - Added support for testing the output of an ECS activity as well as a Lambda function.

## [v1.2.0] - 2018-03-20

### Fixed
- Update vulnerable npm packages [CUMULUS-425]
- `@cumulus/api`: `kinesis-consumer.js` uses `sf-scheduler.js#schedule` instead of placing a message directly on the `startSF` SQS queue. This is a fix for [CUMULUS-359](https://bugs.earthdata.nasa.gov/browse/CUMULUS-359) because `sf-scheduler.js#schedule` looks up the provider and collection data in DynamoDB and adds it to the `meta` object of the enqueued message payload.
- `@cumulus/api`: `kinesis-consumer.js` catches and logs errors instead of doing an error callback. Before this change, `kinesis-consumer` was failing to process new records when an existing record caused an error because it would call back with an error and stop processing additional records. It keeps trying to process the record causing the error because it's "position" in the stream is unchanged. Catching and logging the errors is part 1 of the fix. Proposed part 2 is to enqueue the error and the message on a "dead-letter" queue so it can be processed later ([CUMULUS-413](https://bugs.earthdata.nasa.gov/browse/CUMULUS-413)).
- **CUMULUS-260: "PDR page on dashboard only shows zeros."** The PDR stats in LPDAAC are all 0s, even if the dashboard has been fixed to retrieve the correct fields.  The current version of pdr-status-check has a few issues.
  - pdr is not included in the input/output schema.  It's available from the input event.  So the pdr status and stats are not updated when the ParsePdr workflow is complete.  Adding the pdr to the input/output of the task will fix this.
  - pdr-status-check doesn't update pdr stats which prevent the real time pdr progress from showing up in the dashboard. To solve this, added lambda function sf-sns-report which is copied from @cumulus/api/lambdas/sf-sns-broadcast with modification, sf-sns-report can be used to report step function status anywhere inside a step function.  So add step sf-sns-report after each pdr-status-check, we will get the PDR status progress at real time.
  - It's possible an execution is still in the queue and doesn't exist in sfn yet.  Added code to handle 'ExecutionDoesNotExist' error when checking the execution status.
- Fixed `aws.cloudwatchevents()` typo in `packages/ingest/aws.js`. This typo was the root cause of the error: `Error: Could not process scheduled_ingest, Error: : aws.cloudwatchevents is not a constructor` seen when trying to update a rule.


### Removed

- `@cumulus/ingest/aws`: Remove queueWorkflowMessage which is no longer being used by `@cumulus/api`'s `kinesis-consumer.js`.

## [v1.1.4] - 2018-03-15

### Added
- added flag `useList` to parse-pdr [CUMULUS-404]

### Fixed

- Pass encrypted password to the ApiGranule Lambda function [CUMULUS-424]


## [v1.1.3] - 2018-03-14
### Fixed
- Changed @cumulus/deployment package install behavior. The build process will happen after installation

## [v1.1.2] - 2018-03-14

### Added
- added tools to @cumulus/integration-tests for local integration testing
- added end to end testing for discovering and parsing of PDRs
- `yarn e2e` command is available for end to end testing
### Fixed

- **CUMULUS-326: "Occasionally encounter "Too Many Requests" on deployment"** The api gateway calls will handle throttling errors
- **CUMULUS-175: "Dashboard providers not in sync with AWS providers."** The root cause of this bug - DynamoDB operations not showing up in Elasticsearch - was shared by collections and rules. The fix was to update providers', collections' and rules; POST, PUT and DELETE endpoints to operate on DynamoDB and using DynamoDB streams to update Elasticsearch. The following packages were made:
  - `@cumulus/deployment` deploys DynamoDB streams for the Collections, Providers and Rules tables as well as a new lambda function called `dbIndexer`. The `dbIndexer` lambda has an event source mapping which listens to each of the DynamoDB streams. The dbIndexer lambda receives events referencing operations on the DynamoDB table and updates the elasticsearch cluster accordingly.
  - The `@cumulus/api` endpoints for collections, providers and rules _only_ query DynamoDB, with the exception of LIST endpoints and the collections' GET endpoint.

### Updated
- Broke up `kes.override.js` of @cumulus/deployment to multiple modules and moved to a new location
- Expanded @cumulus/deployment test coverage
- all tasks were updated to use cumulus-message-adapter-js 1.0.1
- added build process to integration-tests package to babelify it before publication
- Update @cumulus/integration-tests lambda.js `getLambdaOutput` to return the entire lambda output. Previously `getLambdaOutput` returned only the payload.

## [v1.1.1] - 2018-03-08

### Removed
- Unused queue lambda in api/lambdas [CUMULUS-359]

### Fixed
- Kinesis message content is passed to the triggered workflow [CUMULUS-359]
- Kinesis message queues a workflow message and does not write to rules table [CUMULUS-359]

## [v1.1.0] - 2018-03-05

### Added

- Added a `jlog` function to `common/test-utils` to aid in test debugging
- Integration test package with command line tool [CUMULUS-200] by @laurenfrederick
- Test for FTP `useList` flag [CUMULUS-334] by @kkelly51

### Updated
- The `queue-pdrs` task now uses the [cumulus-message-adapter-js](https://github.com/nasa/cumulus-message-adapter-js)
  library
- Updated the `queue-pdrs` JSON schemas
- The test-utils schema validation functions now throw an error if validation
  fails
- The `queue-granules` task now uses the [cumulus-message-adapter-js](https://github.com/nasa/cumulus-message-adapter-js)
  library
- Updated the `queue-granules` JSON schemas

### Removed
- Removed the `getSfnExecutionByName` function from `common/aws`
- Removed the `getGranuleStatus` function from `common/aws`

## [v1.0.1] - 2018-02-27

### Added
- More tests for discover-pdrs, dicover-granules by @yjpa7145
- Schema validation utility for tests by @yjpa7145

### Changed
- Fix an FTP listing bug for servers that do not support STAT [CUMULUS-334] by @kkelly51

## [v1.0.0] - 2018-02-23

[Unreleased]: https://github.com/nasa/cumulus/compare/v1.11.3...HEAD
[v1.11.3]: https://github.com/nasa/cumulus/compare/v1.11.2...v1.11.3
[v1.11.2]: https://github.com/nasa/cumulus/compare/v1.11.1...v1.11.2
[v1.11.1]: https://github.com/nasa/cumulus/compare/v1.11.0...v1.11.1
[v1.11.0]: https://github.com/nasa/cumulus/compare/v1.10.4...v1.11.0
[v1.10.4]: https://github.com/nasa/cumulus/compare/v1.10.3...v1.10.4
[v1.10.3]: https://github.com/nasa/cumulus/compare/v1.10.2...v1.10.3
[v1.10.2]: https://github.com/nasa/cumulus/compare/v1.10.1...v1.10.2
[v1.10.1]: https://github.com/nasa/cumulus/compare/v1.10.0...v1.10.1
[v1.10.0]: https://github.com/nasa/cumulus/compare/v1.9.1...v1.10.0
[v1.9.1]: https://github.com/nasa/cumulus/compare/v1.9.0...v1.9.1
[v1.9.0]: https://github.com/nasa/cumulus/compare/v1.8.1...v1.9.0
[v1.8.1]: https://github.com/nasa/cumulus/compare/v1.8.0...v1.8.1
[v1.8.0]: https://github.com/nasa/cumulus/compare/v1.7.0...v1.8.0
[v1.7.0]: https://github.com/nasa/cumulus/compare/v1.6.0...v1.7.0
[v1.6.0]: https://github.com/nasa/cumulus/compare/v1.5.5...v1.6.0
[v1.5.5]: https://github.com/nasa/cumulus/compare/v1.5.4...v1.5.5
[v1.5.4]: https://github.com/nasa/cumulus/compare/v1.5.3...v1.5.4
[v1.5.3]: https://github.com/nasa/cumulus/compare/v1.5.2...v1.5.3
[v1.5.2]: https://github.com/nasa/cumulus/compare/v1.5.1...v1.5.2
[v1.5.1]: https://github.com/nasa/cumulus/compare/v1.5.0...v1.5.1
[v1.5.0]: https://github.com/nasa/cumulus/compare/v1.4.1...v1.5.0
[v1.4.1]: https://github.com/nasa/cumulus/compare/v1.4.0...v1.4.1
[v1.4.0]: https://github.com/nasa/cumulus/compare/v1.3.0...v1.4.0
[v1.3.0]: https://github.com/nasa/cumulus/compare/v1.2.0...v1.3.0
[v1.2.0]: https://github.com/nasa/cumulus/compare/v1.1.4...v1.2.0
[v1.1.4]: https://github.com/nasa/cumulus/compare/v1.1.3...v1.1.4
[v1.1.3]: https://github.com/nasa/cumulus/compare/v1.1.2...v1.1.3
[v1.1.2]: https://github.com/nasa/cumulus/compare/v1.1.1...v1.1.2
[v1.1.1]: https://github.com/nasa/cumulus/compare/v1.0.1...v1.1.1
[v1.1.0]: https://github.com/nasa/cumulus/compare/v1.0.1...v1.1.0
[v1.0.1]: https://github.com/nasa/cumulus/compare/v1.0.0...v1.0.1
[v1.0.0]: https://github.com/nasa/cumulus/compare/pre-v1-release...v1.0.0<|MERGE_RESOLUTION|>--- conflicted
+++ resolved
@@ -33,13 +33,10 @@
 
 ### Added
 
-<<<<<<< HEAD
 - **CUMULUS-777**
   - Added new cookbook entry on configuring Cumulus to track ancillary files.
-=======
 - **CUMULUS-1223**
   - Adds convenience function `@cumulus/common/bucketsConfigJsonObject` for fetching stack's bucket configuration as an object .
->>>>>>> 593c9081
 - **CUMULUS-853**
   - Updated FakeProcessing example lambda to include option to generate fake browse
   - Added feature documentation for ancillary metadata export, a new cookbook entry describing a workflow with ancillary metadata generation(browse), and related task definition documentation
