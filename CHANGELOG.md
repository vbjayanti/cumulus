--- conflicted
+++ resolved
@@ -6,17 +6,15 @@
 
 ## [Unreleased]
 
-<<<<<<< HEAD
 ### Added
 
 - Added PublishGranule workflow to publish a granule to CMR without full reingest. (ingest-in-place capability)
-=======
+
 ### Fixed
 
 - Fixed cloudformation template errors in `@cumulus/deployment/`
   - Replaced references to Fn::Ref: with Ref:
   - Moved long form template references to a newline
->>>>>>> fd435e29
 
 ## [v1.10.0] - 2018-08-31
 
