--- conflicted
+++ resolved
@@ -7,9 +7,7 @@
 ## [Unreleased]
 
 ### Added
-<<<<<<< HEAD
- 
-=======
+- **GITC-776-2** - Add support for versioned collections
 
 - **Cumulus-726**
   - Added function to `@cumulus/integration-tests`: `sfnStep` includes `getStepInput` which returns the input to the schedule event of a given step function step.
@@ -35,7 +33,6 @@
 
 - **CUMULUS-718** Adds integration test for Kinesis triggering a workflow.
 
->>>>>>> 841d8c36
 - **GITC-776-3** Added more flexibility for rules.  You can now edit all fields on the rule's record
 We may need to update the api documentation to reflect this.
 
@@ -58,14 +55,10 @@
 ### Please note: [Upgrade Instructions](https://nasa.github.io/cumulus/upgrade/1.7.0.html)
 
 ### Added
-<<<<<<< HEAD
-- **GITC-776-2** - Add support for versioned collectons
-=======
 - **GITC-776-1**
   - Added support for SFTP using public/private keys that can optionally be encrypted/decrypted using KMS
   There is an assumption that private key is located in s3://bucketInternal/stackName/crypto. KMS can be used to encrypt/decrypt the keys. Provider schema has been extended to support optional fields (privateKey, cmKeyId)
 
->>>>>>> 841d8c36
 - **CUMULUS-491** - Add granule reconciliation API endpoints.
 - **CUMULUS-480** Add suport for backup and recovery:
   - Add DynamoDB tables for granules, executions and pdrs
