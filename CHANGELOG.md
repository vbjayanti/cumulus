--- conflicted
+++ resolved
@@ -10,14 +10,10 @@
     - new applyWorkflow action at PUT /granules/{granuleid} Applying a workflow starts an execution of the provided workflow and passes the granule record as payload.
       Parameter(s):
         - workflow - the workflow name
-<<<<<<< HEAD
         - messageSource - 'input' or 'output' from previous execution
         - metaOverride - overrides the meta of the new execution, accepts partial override
         - payloadOverride - overrides the payload of the new execution, accepts partial override
 
-=======
-        
->>>>>>> 8b66ae60
 ### Changed
 - **CUMULUS-768** - Integration tests get S3 provider data from shared data folder
 
@@ -34,7 +30,7 @@
 - **GITC-776-1**
   - Added support for SFTP using public/private keys that can optionally be encrypted/decrypted using KMS
   There is an assumption that private key is located in s3://bucketInternal/stackName/crypto. KMS can be used to encrypt/decrypt the keys. Provider schema has been extended to support optional fields (privateKey, cmKeyId)
-  
+
 - **CUMULUS-491** - Add granule reconciliation API endpoints.
 - **CUMULUS-480** Add suport for backup and recovery:
   - Add DynamoDB tables for granules, executions and pdrs
@@ -43,7 +39,7 @@
   - Add ability to upload records to DynamoDB
   - Add migration scripts for copying granule, pdr and execution records from ElasticSearch to DynamoDB
   - Add IAM support for batchWrite on dynamoDB
--   
+-
 - **CUMULUS-508** - `@cumulus/deployment` cloudformation template allows for lambdas and ECS clusters to have multiple AZ availability.
     - `@cumulus/deployment` also ensures docker uses `devicemapper` storage driver.
 - **CUMULUS-755** - `@cumulus/deployment` Add DynamoDB autoscaling support.
