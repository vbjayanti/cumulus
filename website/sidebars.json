{
  "docs": {
    "About Cumulus": [
      "cumulus-docs-readme",
      "architecture",
      "team"
    ],
    "What are Cumulus Workflows?": [
      "workflows/workflows-readme",
      "workflows/protocol",
      "workflows/input_output",
      "workflows/cumulus-task-message-flow",
      "workflows/developing-workflow-tasks",
      "workflows/lambda",
      "workflows/docker",
      "workflows/workflow-configuration-how-to",
      "workflows/workflow-triggers"
    ],
    "Deployment": [
      "deployment/deployment-readme",
      "deployment/create_bucket",
      "deployment/iam_roles",
      "deployment/troubleshoot_deployment"
    ],
    "Additional Features": [
      "data_in_dynamodb",
      "ems_reporting",
<<<<<<< HEAD
      "features/dead_letter_queues"
=======
      "lambda_versioning"
>>>>>>> 1be120d8
    ],
    "Cumulus Versions": [
      "upgrade/upgrade-readme",
      "upgrade/1.6.0",
      "upgrade/1.7.0",
      "upgrade/1.9.0"
    ],
    "Troubleshooting": [
      "system-documentation/system-documentation"
    ],
    "Cumulus Development": [
      "adding-a-task",
      "docs-how-to"
    ]
  },
  "Data Cookbooks": {
    "About Cookbooks": [
      "data-cookbooks/about-cookbooks",
      "data-cookbooks/setup"
    ],
    "Cookbooks": [
      "data-cookbooks/hello-world",
      "data-cookbooks/sns",
      "data-cookbooks/sips-workflow",
      "data-cookbooks/cnm-workflow",
      "data-cookbooks/error-handling",
      "data-cookbooks/choice-states"
    ]
  }
}<|MERGE_RESOLUTION|>--- conflicted
+++ resolved
@@ -24,12 +24,9 @@
     ],
     "Additional Features": [
       "data_in_dynamodb",
+      "features/dead_letter_queues",
       "ems_reporting",
-<<<<<<< HEAD
-      "features/dead_letter_queues"
-=======
       "lambda_versioning"
->>>>>>> 1be120d8
     ],
     "Cumulus Versions": [
       "upgrade/upgrade-readme",
