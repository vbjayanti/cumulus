--- conflicted
+++ resolved
@@ -58,12 +58,7 @@
   await fs.remove(t.context.temp);
 });
 
-<<<<<<< HEAD
-
 test.serial('addWorkflowLambdahashes: adds hash values to config.workflowLambdas from config.lambda', (t) => {
-=======
-test.serial('addWorkflowLambdahashes: adds hash values to config.workflowLambdas from config.lambda', (t) => { // eslint-disable-line max-len
->>>>>>> 3ea83281
   t.context.config.lambdas = { FirstLambda: { hash: 'abcdefg' }, SecondLambda: {} };
   t.context.config.workflowLambdas = { FirstLambda: {}, ThirdLmabda: {} };
   const testLambda = new Lambda(t.context.config);
@@ -88,11 +83,7 @@
   t.is(expected, actual);
 });
 
-<<<<<<< HEAD
-test.serial('buildS3Path: fails with bad uniqueIdentifier', async (t) => {
-=======
 test.serial('buildS3Path: fails with bad s3source uniqueIdentifier', async (t) => {
->>>>>>> 3ea83281
   t.context.lambda.useMessageAdapter = false;
   t.context.lambda.s3Source = {
     bucket: 'testbucket',
@@ -140,7 +131,7 @@
   t.is(expected, actual);
 });
 
-test.serial('getLambdaVersionFromPackageFile: returns null if file has no version id', async (t) => { // eslint-disable-line max-len
+test.serial('getLambdaVersionFromPackageFile: returns null if file has no version id', async (t) => {
   const testLambda = new Lambda(t.context.config);
   sinon.stub(fs, 'readFileSync').returns('{"notreallyajsonpackagefile": "foobar"}');
   sinon.stub(fs, 'existsSync').returns(true);
@@ -247,12 +238,7 @@
   t.is(t.context.lambda.remote, existingLambdaRemote);
 });
 
-<<<<<<< HEAD
 test.serial('zipLambda: for lambda using message adapter, a new file is created if the message adapter is updated', async (t) => {
-=======
-
-test.serial('zipLambda: for lambda using message adapter, a new file is created if the message adapter is updated', async (t) => { // eslint-disable-line max-len
->>>>>>> 3ea83281
   t.context.lambda.useMessageAdapter = true;
   const lambdaLocalOrigin = t.context.lambda.local;
   const lambdaRemoteOrigin = t.context.lambda.remote;
