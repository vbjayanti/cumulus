data "aws_caller_identity" "current" {}

locals {
  dist_dir = "${path.module}/dist"
}

resource "aws_dynamodb_table" "access_tokens" {
  name         = "${var.prefix}-s3-credentials-access-tokens"
  billing_mode = "PAY_PER_REQUEST"
  hash_key     = "accessToken"

  attribute {
    name = "accessToken"
    type = "S"
  }
}

data "aws_iam_policy_document" "assume_lambda_role" {
  statement {
    principals {
      type        = "Service"
      identifiers = ["lambda.amazonaws.com"]
    }
    actions = ["sts:AssumeRole"]
  }
}

resource "aws_iam_role" "s3_credentials_lambda" {
  name                 = "${var.prefix}-S3CredentialsLambda"
  assume_role_policy   = data.aws_iam_policy_document.assume_lambda_role.json
  permissions_boundary = var.permissions_boundary
}

data "aws_lambda_function" "sts_credentials" {
  function_name = var.sts_credentials_lambda_name
}

data "aws_iam_policy_document" "s3_credentials_lambda" {
  statement {
    actions   = ["lambda:InvokeFunction"]
    resources = [data.aws_lambda_function.sts_credentials.arn]
  }

  statement {
    actions   = ["dynamodb:GetItem"]
    resources = [aws_dynamodb_table.access_tokens.arn]
  }

  statement {
    actions = [
      "logs:CreateLogGroup",
      "logs:CreateLogStream",
      "logs:PutLogEvents"
    ]
    resources = ["arn:aws:logs:*:*:*"]
  }
  statement {
    actions = [
      "ec2:CreateNetworkInterface",
      "ec2:DescribeNetworkInterfaces",
      "ec2:DeleteNetworkInterface"
    ]
    resources = ["*"]
  }
}

resource "aws_iam_role_policy" "s3_credentials_lambda" {
  policy = data.aws_iam_policy_document.s3_credentials_lambda.json
  role   = aws_iam_role.s3_credentials_lambda.id
}

<<<<<<< HEAD
resource "aws_security_group" "s3_credentials_lambda" {
  vpc_id = var.vpc_id
=======
data "archive_file" "s3_credentials_endpoint_package" {
  type = "zip"
  source_file = "${dist_dir}/index.js"
  output_path = "${dist_dir}/src.zip"
>>>>>>> 32ee77c7
}

resource "aws_lambda_function" "s3_credentials" {
  function_name    = "${var.prefix}-s3-credentials-endpoint"
<<<<<<< HEAD
  filename         = "${path.module}/dist/src.zip"
  source_code_hash = filebase64sha256("${path.module}/dist/src.zip")
=======
  filename         = "${local.dist_dir}/index.js"
  source_code_hash = data.archive_file.s3_credentials_endpoint_package.output_base64sha256
>>>>>>> 32ee77c7
  handler          = "index.handler"
  role             = aws_iam_role.s3_credentials_lambda.arn
  runtime          = "nodejs8.10"
  timeout          = 10
  memory_size      = 320
  vpc_config {
    subnet_ids         = var.subnet_ids
    security_group_ids = [aws_security_group.s3_credentials_lambda.id]
  }
  environment {
    variables = {
      DISTRIBUTION_ENDPOINT          = "https://${var.rest_api.id}.execute-api.${var.region}.amazonaws.com/${var.stage_name}"
      DISTRIBUTION_REDIRECT_ENDPOINT = "https://${var.rest_api.id}.execute-api.${var.region}.amazonaws.com/${var.stage_name}/${var.redirect_path}"
<<<<<<< HEAD
      public_buckets                 = join(",", var.public_buckets)
      EARTHDATA_BASE_URL             = var.urs_url
      EARTHDATA_CLIENT_ID            = var.urs_client_id
      EARTHDATA_CLIENT_PASSWORD      = var.urs_client_password
      AccessTokensTable              = aws_dynamodb_table.access_tokens.id
      STSCredentialsLambda           = data.aws_lambda_function.sts_credentials.arn
=======
      public_buckets            = var.public_buckets
      EARTHDATA_BASE_URL        = var.urs_url
      EARTHDATA_CLIENT_ID       = var.urs_client_id
      EARTHDATA_CLIENT_PASSWORD = var.urs_client_password
      AccessTokensTable         = aws_dynamodb_table.access_tokens.id
      STSCredentialsLambda      = var.sts_credentials_lambda_arn
>>>>>>> 32ee77c7
    }
  }
}

resource "aws_lambda_permission" "lambda_permission" {
  action        = "lambda:InvokeFunction"
  function_name = aws_lambda_function.s3_credentials.function_name
  principal     = "apigateway.amazonaws.com"

  # The /*/*/* part allows invocation from any stage, method and resource path
  # within API Gateway REST API.
  source_arn = "arn:aws:execute-api:${var.region}:${data.aws_caller_identity.current.account_id}:${var.rest_api.id}/*/*/*"
  # source_arn = aws_api_gateway_deployment.s3_credentials.execution_arn
}

# GET /s3credentials
resource "aws_api_gateway_resource" "s3_credentials" {
  rest_api_id = var.rest_api.id
  parent_id   = var.rest_api.root_resource_id
  path_part   = var.s3credentials_path
}

resource "aws_api_gateway_method" "s3_credentials" {
  rest_api_id   = var.rest_api.id
  resource_id   = aws_api_gateway_resource.s3_credentials.id
  http_method   = "GET"
  authorization = "NONE"
}

resource "aws_api_gateway_integration" "s3_credentials" {
  rest_api_id             = var.rest_api.id
  resource_id             = aws_api_gateway_resource.s3_credentials.id
  http_method             = aws_api_gateway_method.s3_credentials.http_method
  integration_http_method = "POST"
  type                    = "AWS_PROXY"
  uri                     = aws_lambda_function.s3_credentials.invoke_arn
}

# GET /redirect
resource "aws_api_gateway_resource" "s3_credentials_redirect" {
  rest_api_id = var.rest_api.id
  parent_id   = var.rest_api.root_resource_id
  path_part   = var.redirect_path
}

resource "aws_api_gateway_method" "s3_credentials_redirect" {
  rest_api_id   = var.rest_api.id
  resource_id   = aws_api_gateway_resource.s3_credentials_redirect.id
  http_method   = "GET"
  authorization = "NONE"
}

resource "aws_api_gateway_integration" "s3_credentials_redirect" {
  rest_api_id             = var.rest_api.id
  resource_id             = aws_api_gateway_resource.s3_credentials_redirect.id
  http_method             = aws_api_gateway_method.s3_credentials_redirect.http_method
  integration_http_method = "POST"
  type                    = "AWS_PROXY"
  uri                     = aws_lambda_function.s3_credentials.invoke_arn
}

# API deployment
resource "aws_api_gateway_deployment" "s3_credentials" {
  depends_on = [
    "aws_api_gateway_integration.s3_credentials_redirect",
    "aws_api_gateway_integration.s3_credentials"
  ]

  rest_api_id = var.rest_api.id
  stage_name  = var.stage_name
}<|MERGE_RESOLUTION|>--- conflicted
+++ resolved
@@ -69,26 +69,14 @@
   role   = aws_iam_role.s3_credentials_lambda.id
 }
 
-<<<<<<< HEAD
 resource "aws_security_group" "s3_credentials_lambda" {
   vpc_id = var.vpc_id
-=======
-data "archive_file" "s3_credentials_endpoint_package" {
-  type = "zip"
-  source_file = "${dist_dir}/index.js"
-  output_path = "${dist_dir}/src.zip"
->>>>>>> 32ee77c7
 }
 
 resource "aws_lambda_function" "s3_credentials" {
   function_name    = "${var.prefix}-s3-credentials-endpoint"
-<<<<<<< HEAD
   filename         = "${path.module}/dist/src.zip"
   source_code_hash = filebase64sha256("${path.module}/dist/src.zip")
-=======
-  filename         = "${local.dist_dir}/index.js"
-  source_code_hash = data.archive_file.s3_credentials_endpoint_package.output_base64sha256
->>>>>>> 32ee77c7
   handler          = "index.handler"
   role             = aws_iam_role.s3_credentials_lambda.arn
   runtime          = "nodejs8.10"
@@ -102,21 +90,12 @@
     variables = {
       DISTRIBUTION_ENDPOINT          = "https://${var.rest_api.id}.execute-api.${var.region}.amazonaws.com/${var.stage_name}"
       DISTRIBUTION_REDIRECT_ENDPOINT = "https://${var.rest_api.id}.execute-api.${var.region}.amazonaws.com/${var.stage_name}/${var.redirect_path}"
-<<<<<<< HEAD
       public_buckets                 = join(",", var.public_buckets)
       EARTHDATA_BASE_URL             = var.urs_url
       EARTHDATA_CLIENT_ID            = var.urs_client_id
       EARTHDATA_CLIENT_PASSWORD      = var.urs_client_password
       AccessTokensTable              = aws_dynamodb_table.access_tokens.id
       STSCredentialsLambda           = data.aws_lambda_function.sts_credentials.arn
-=======
-      public_buckets            = var.public_buckets
-      EARTHDATA_BASE_URL        = var.urs_url
-      EARTHDATA_CLIENT_ID       = var.urs_client_id
-      EARTHDATA_CLIENT_PASSWORD = var.urs_client_password
-      AccessTokensTable         = aws_dynamodb_table.access_tokens.id
-      STSCredentialsLambda      = var.sts_credentials_lambda_arn
->>>>>>> 32ee77c7
     }
   }
 }
