--- conflicted
+++ resolved
@@ -1,10 +1,6 @@
 {
   "name": "@cumulus/ingest",
-<<<<<<< HEAD
   "version": "1.2.1-alpha.1",
-=======
-  "version": "1.3.0",
->>>>>>> 680a8456
   "description": "Ingest utilities",
   "scripts": {
     "test": "ava",
