--- conflicted
+++ resolved
@@ -1,11 +1,8 @@
 'use strict';
 
 const router = require('express-promise-router')();
-<<<<<<< HEAD
 const { inTestMode } = require('@cumulus/common/test-utils');
-=======
 const { RecordDoesNotExist } = require('@cumulus/common/errors');
->>>>>>> 5b580673
 const models = require('../models');
 const { AssociatedRulesError } = require('../lib/errors');
 const { Search } = require('../es/search');
