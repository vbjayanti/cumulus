'use strict';

const get = require('lodash.get');
const log = require('@cumulus/common/log');
const { aws } = require('@cumulus/common');
const { URL } = require('url');

const EarthdataLoginClient = require('../lib/EarthdataLogin');
const {
  OAuth2AuthenticationFailure
} = require('../lib/OAuth2');

class UnparsableGranuleLocationError extends Error {
  constructor(granuleLocation) {
    super(`Granule location "${granuleLocation}" could not be parsed`);
    this.name = this.constructor.name;
  }
}

/**
 * Build an API Gateway redirect response
 *
 * @param {string} url - the URL to redirect to
 * @returns {Object} an API Gateway response object
 */
function buildRedirectResponse(url) {
  return {
    statusCode: 302,
    body: 'Redirect',
    headers: {
      Location: url,
      'Strict-Transport-Security': 'max-age=31536000'
    }
  };
}

/**
 * Build an API Gateway client error response
 *
 * @param {string} errorMessage - the error message to be returned in the response
 * @returns {Object} an API Gateway response object
 */
function buildClientErrorResponse(errorMessage) {
  return {
    statusCode: 400,
    body: JSON.stringify({ error: errorMessage })
  };
}

/**
 * Extract the S3 bucket and key from the URL path parameters
 *
 * @param {string} pathParams - path parameters from the URL
 * @returns {Object} - bucket/key in the form of
 * { Bucket: x, Key: y }
 */
function getBucketAndKeyFromPathParams(pathParams) {
  const fields = pathParams.split('/');

  const Bucket = fields.shift();
  const Key = fields.join('/');

  if (Bucket.length === 0 || Key.length === 0) {
    throw new UnparsableGranuleLocationError(pathParams);
  }

  return { Bucket, Key };
}

/**
 * Return a signed URL to an S3 object
 *
 * @param {Object} s3Client - an AWS S3 Service Object
 * @param {string} Bucket - the bucket of the requested object
 * @param {string} Key - the key of the requested object
 * @param {string} username - the username to add to the redirect url
 * @returns {string} a URL
 */
function getSignedUrl(s3Client, Bucket, Key, username) {
  const signedUrl = s3Client.getSignedUrl('getObject', { Bucket, Key });

  const parsedSignedUrl = new URL(signedUrl);
  parsedSignedUrl.searchParams.set('x-EarthdataLoginUsername', username);

  return parsedSignedUrl.toString();
}

/**
 * Given a an API Gateway request, return either the proxy path parameter or
 *   the state query string parameter
 *
 * @param {Object} request - an API Gatway request object
 * @returns {string|undefined} a granule location
 */
function getGranuleLocationFromRequest(request) {
  return get(request, 'pathParameters.proxy')
    || get(request, 'queryStringParameters.state');
}

/**
 * Return the username associated with an OAuth2 authorization code
 *
 * @param {EarthdataLoginClient} earthdataLoginClient - an Earthdata Login Client
 * @param {string} authorizationCode - the OAuth2 authorization code to use
 * @returns {string} an Earthdata username
 */
async function getUsernameFromAuthorizationCode(earthdataLoginClient, authorizationCode) {
  const {
    username
  } = await earthdataLoginClient.getAccessToken(authorizationCode);

  return username;
}

/**
 * An AWS API Gateway function that either requests authentication,
 * or if authentication is found then redirects to an S3 file for download
 *
 * @param {Object} request - an API Gateway request object
 * @param {EarthdataLoginClient} earthdataLoginClient - an instance of an
 *   EarthdataLoginClient that will be used when authorizing this request
 * @param {AWS.S3} s3Client - an AWS S3 client that will be used when processing
 *   this request
 * @returns {Promise<Object>} an API Gateway response object
 */
async function handleRequest(request, earthdataLoginClient, s3Client) {
  const granuleLocation = getGranuleLocationFromRequest(request);

  const authorizationCode = get(request, 'queryStringParameters.code');

  if (authorizationCode) {
    try {
      const username = await getUsernameFromAuthorizationCode(
        earthdataLoginClient,
        authorizationCode
      );

      const {
        Bucket,
        Key
      } = getBucketAndKeyFromPathParams(granuleLocation);

      log.info({
        username,
        accessDate: Date.now(),
        bucket: Bucket,
        file: Key,
        sourceIp: get(request, 'requestContext.identity.sourceIp')
      });

      const s3RedirectUrl = getSignedUrl(
        s3Client,
        Bucket,
        Key,
        username
      );

<<<<<<< HEAD
  // code means that this is a redirect back from
  // earthData login
  if (query.code) {
    // we send the code to another endpoint to verify
    return got.post(EARTHDATA_CHECK_CODE_URL, {
      json: true,
      form: true,
      body: {
        grant_type: 'authorization_code',
        code: query.code,
        redirect_uri: DEPLOYMENT_ENDPOINT
      },
      auth: `${EARTHDATA_CLIENT_ID}:${EARTHDATA_CLIENT_PASSWORD}`
    }).then((r) => {
      const tokenInfo = r.body;
      const accessToken = tokenInfo.access_token;

      // if no access token is given, then the code is wrong
      if (accessToken === undefined) {
        return cb(null, {
          statusCode: '400',
          body: '{"error": "Failed to get EarthData token"}'
        });
=======
      return buildRedirectResponse(s3RedirectUrl);
    }
    catch (err) {
      if (err instanceof OAuth2AuthenticationFailure) {
        return buildClientErrorResponse('Failed to get EarthData token');
>>>>>>> b5d2308e
      }

      if (err instanceof UnparsableGranuleLocationError) {
        return buildClientErrorResponse(err.message);
      }

      throw err;
    }
  }

  const authorizationUrl = earthdataLoginClient.getAuthorizationUrl(granuleLocation);

  return buildRedirectResponse(authorizationUrl);
}

/**
 * Handle a request from API Gateway
 *
 * @param {Object} event - an API Gateway request
 * @returns {Promise<Object>} - an API Gateway response
 */
async function handleApiGatewayRequest(event) {
  const earthdataLoginClient = new EarthdataLoginClient({
    clientId: process.env.EARTHDATA_CLIENT_ID,
    clientPassword: process.env.EARTHDATA_CLIENT_PASSWORD,
    earthdataLoginUrl: process.env.EARTHDATA_BASE_URL || 'https://uat.urs.earthdata.nasa.gov/',
    redirectUri: process.env.DEPLOYMENT_ENDPOINT
  });

  const s3Client = aws.s3();

  return handleRequest(event, earthdataLoginClient, s3Client);
}

module.exports = {
  handleRequest,
  handleApiGatewayRequest
};<|MERGE_RESOLUTION|>--- conflicted
+++ resolved
@@ -155,37 +155,11 @@
         username
       );
 
-<<<<<<< HEAD
-  // code means that this is a redirect back from
-  // earthData login
-  if (query.code) {
-    // we send the code to another endpoint to verify
-    return got.post(EARTHDATA_CHECK_CODE_URL, {
-      json: true,
-      form: true,
-      body: {
-        grant_type: 'authorization_code',
-        code: query.code,
-        redirect_uri: DEPLOYMENT_ENDPOINT
-      },
-      auth: `${EARTHDATA_CLIENT_ID}:${EARTHDATA_CLIENT_PASSWORD}`
-    }).then((r) => {
-      const tokenInfo = r.body;
-      const accessToken = tokenInfo.access_token;
-
-      // if no access token is given, then the code is wrong
-      if (accessToken === undefined) {
-        return cb(null, {
-          statusCode: '400',
-          body: '{"error": "Failed to get EarthData token"}'
-        });
-=======
       return buildRedirectResponse(s3RedirectUrl);
     }
     catch (err) {
       if (err instanceof OAuth2AuthenticationFailure) {
         return buildClientErrorResponse('Failed to get EarthData token');
->>>>>>> b5d2308e
       }
 
       if (err instanceof UnparsableGranuleLocationError) {
