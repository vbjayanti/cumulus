'use strict';

const test = require('ava');
const sinon = require('sinon');
const fs = require('fs');
const clone = require('lodash.clonedeep');
const path = require('path');
const aws = require('@cumulus/common/aws');
const cmrjs = require('@cumulus/cmrjs');
const { StepFunction } = require('@cumulus/ingest/aws');
const { randomString } = require('@cumulus/common/test-utils');
const indexer = require('../es/indexer');
const { Search } = require('../es/search');
const models = require('../models');
const { fakeGranuleFactory } = require('../lib/testUtils');
const { constructCollectionId, sleep } = require('../lib/utils');
const { bootstrapElasticSearch } = require('../lambdas/bootstrap');
const granuleSuccess = require('./data/granule_success.json');
const granuleFailure = require('./data/granule_failed.json');
const pdrFailure = require('./data/pdr_failure.json');
const pdrSuccess = require('./data/pdr_success.json');

const esIndex = randomString();
process.env.bucket = randomString();
process.env.stackName = randomString();
const collectionTable = randomString();
const granuleTable = randomString();
const pdrTable = randomString();
const executionTable = randomString();
process.env.ES_INDEX = esIndex;
let esClient;

test.before(async () => {
  // create the tables
  process.env.GranulesTable = granuleTable;
  process.env.CollectionsTable = collectionTable;
  process.env.PdrsTable = pdrTable;
  process.env.ExecutionsTable = executionTable;
  await models.Manager.createTable(granuleTable, { name: 'granuleId', type: 'S' });
  await models.Manager.createTable(pdrTable, { name: 'pdrName', type: 'S' });
  await models.Manager.createTable(executionTable, { name: 'arn', type: 'S' });
  await models.Manager.createTable(
    collectionTable,
    { name: 'name', type: 'S' },
    { name: 'version', type: 'S' }
  )

  // create the elasticsearch index and add mapping
  await bootstrapElasticSearch('fakehost', esIndex);
  esClient = await Search.es();

  // create buckets
  await aws.s3().createBucket({ Bucket: process.env.bucket }).promise();

  const fakeMetadata = {
    time_start: '2017-10-24T00:00:00.000Z',
    time_end: '2018-10-24T00:00:00.000Z',
    updated: '2018-04-20T21:45:45.524Z',
    dataset_id: 'MODIS/Terra Surface Reflectance Daily L2G Global 250m SIN Grid V006',
    data_center: 'CUMULUS',
    title: 'MOD09GQ.A2016358.h13v04.006.2016360104606'
  };

  sinon.stub(cmrjs, 'getMetadata').callsFake(() => fakeMetadata);

  const fakeXmlMetadata = {
    GranuleUR: 'MOD09GQ.A2016358.h13v04.006.2016360104606',
    DataGranule: {
      ProductionDateTime: '2018-04-25T21:45:45.524Z'
    }
  };

  sinon.stub(cmrjs, 'getFullMetadata').callsFake(() => fakeXmlMetadata);
});

test.after.always(async () => {
  await Promise.all([
    models.Manager.deleteTable(granuleTable),
    models.Manager.deleteTable(collectionTable),
    models.Manager.deleteTable(pdrTable),
    models.Manager.deleteTable(executionTable),
    esClient.indices.delete({ index: esIndex }),
    aws.recursivelyDeleteS3Bucket(process.env.bucket)
  ]);

  cmrjs.getMetadata.restore();
  cmrjs.getFullMetadata.restore();
});

test.serial('creating a successful granule record', async (t) => {
  const granule = granuleSuccess.payload.granules[0];
  const collection = granuleSuccess.meta.collection;
  const records = await indexer.granule(granuleSuccess);

  const collectionId = constructCollectionId(collection.name, collection.version);

  // check the record exists
  const record = records[0];

  t.deepEqual(record.files, granule.files);
  t.is(record.status, 'completed');
  t.is(record.collectionId, collectionId);
  t.is(record.granuleId, granule.granuleId);
  t.is(record.cmrLink, granule.cmrLink);
  t.is(record.published, granule.published);
  t.is(record.productVolume, 17909733);
  t.is(record.beginningDateTime, '2017-10-24T00:00:00.000Z');
  t.is(record.endingDateTime, '2018-10-24T00:00:00.000Z');
  t.is(record.productionDateTime, '2018-04-25T21:45:45.524Z');
  t.is(record.lastUpdateDateTime, '2018-04-20T21:45:45.524Z');
  t.is(record.timeToArchive, 100 / 1000);
  t.is(record.timeToPreprocess, 120 /1000);
  t.is(record.processingStartDateTime, '2018-05-03T14:23:12.010Z');
  t.is(record.processingEndDateTime, '2018-05-03T17:11:33.007Z')

  const { name: deconstructed } = indexer.deconstructCollectionId(record.collectionId);
  t.is(deconstructed, collection.name);
});

test.serial('creating multiple successful granule records', async (t) => {
  const newPayload = clone(granuleSuccess);
  const granule = newPayload.payload.granules[0];
  granule.granuleId = randomString();
  const granule2 = clone(granule);
  granule2.granuleId = randomString();
  newPayload.payload.granules.push(granule2);
  const collection = newPayload.meta.collection;
  const records = await indexer.granule(newPayload);

  const collectionId = constructCollectionId(collection.name, collection.version);

  t.is(records.length, 2);

  records.forEach((record) => {
    t.is(record.status, 'completed');
    t.is(record.collectionId, collectionId);
    t.is(record.cmrLink, granule.cmrLink);
    t.is(record.published, granule.published);
  });
});

test.serial('creating a failed granule record', async (t) => {
  const granule = granuleFailure.payload.granules[0];
  const records = await indexer.granule(granuleFailure);

  const record = records[0];
  t.deepEqual(record.files, granule.files);
  t.is(record.status, 'failed');
  t.is(record.granuleId, granule.granuleId);
  t.is(record.published, false);
  t.is(record.error.Error, granuleFailure.exception.Error);
  t.is(record.error.Cause, granuleFailure.exception.Cause);
});

test.serial('creating a granule record without state_machine info', async (t) => {
  const newPayload = clone(granuleSuccess);
  delete newPayload.cumulus_meta.state_machine;

  const r = await indexer.granule(newPayload);
  t.is(r, undefined);
});

test.serial('creating a granule record without a granule', async (t) => {
  const newPayload = clone(granuleSuccess);
  delete newPayload.payload;
  delete newPayload.meta;

  const r = await indexer.granule(newPayload);
  t.is(r, undefined);
});

test.serial('creating a granule record in meta section', async (t) => {
  const newPayload = clone(granuleSuccess);
  delete newPayload.payload;
  newPayload.meta.status = 'running';
  const collection = newPayload.meta.collection;
  const granule = newPayload.meta.input_granules[0];
  granule.granuleId = randomString();

  const records = await indexer.granule(newPayload);
  const collectionId = constructCollectionId(collection.name, collection.version);

  const record = records[0];
  t.deepEqual(record.files, granule.files);
  t.is(record.status, 'running');
  t.is(record.collectionId, collectionId);
  t.is(record.granuleId, granule.granuleId);
  t.is(record.published, false);
});

test.skip.serial('indexing a deletedgranule record', async (t) => {
  const granuletype = 'granule';
  const granule = granuleSuccess.payload.granules[0];
  granule.granuleId = randomString();
  const collection = granuleSuccess.meta.collection;
  const collectionId = constructCollectionId(collection.name, collection.version);

  // create granule record
  let r = await indexer.granule(esClient, granuleSuccess, esIndex, granuletype);
  t.is(r[0].result, 'created');
  // delete granule record
  r = await indexer.deleteRecord(esClient, granule.granuleId, granuletype, collectionId, esIndex);
  t.is(r.result, 'deleted');

  // the deletedgranule record is added
  const deletedGranParams = {
    index: esIndex,
    type: 'deletedgranule',
    id: granule.granuleId,
    parent: collectionId
  };

  let record = await esClient.get(deletedGranParams);
  t.true(record.found);
  t.deepEqual(record._source.files, granule.files);
  t.is(record._parent, collectionId);
  t.is(record._id, granule.granuleId);
  t.truthy(record._source.deletedAt);

  // the deletedgranule record is removed if the granule is ingested again
  r = await indexer.granule(esClient, granuleSuccess, esIndex, granuletype);
  t.is(r[0].result, 'created');
  record = await esClient.get(Object.assign(deletedGranParams, { ignore: [404] }));
  t.false(record.found);
});

test.serial('creating multiple deletedgranule records and retrieving them', async (t) => {
  const granuleIds = [];
  const granules = [];

  for (let i = 0; i < 11; i += 1) {
    const newgran = fakeGranuleFactory();
    granules.push(newgran);
    granuleIds.push(newgran.granuleId);
  }

  const collectionId = granules[0].collectionId; 

  // add the records
  let response = await Promise.all(granules.map((g) => indexer.indexGranule(esClient, g, esIndex)));
  t.is(response.length, 11);

  // now delete the records
  response = await Promise.all(granules
    .map((g) => indexer
      .deleteRecord(esClient, g.granuleId, 'granule', g.collectionId, esIndex)));

  t.is(response.length, 11);
  response.forEach((r) => t.is(r.result, 'deleted'));

  // retrieve deletedgranule records which are deleted within certain range
  // and are from a given collection
  const deletedGranParams = {
    index: esIndex,
    type: 'deletedgranule',
    body: {
      query: {
        bool: {
          must: [
            {
              range: {
                deletedAt: {
                  gte: 'now-1d',
                  lt: 'now'
                }
              }
            },
            {
              parent_id: {
                type: 'deletedgranule',
                id: collectionId
              }
            }]
        }
      }
    }
  };

  await esClient.indices.refresh();
  response = await esClient.search(deletedGranParams);
  t.is(response.hits.total, 11);
  response.hits.hits.forEach((r) => {
    t.is(r._parent, collectionId);
    t.true(granuleIds.includes(r._source.granuleId));
  });
});

test.serial('indexing a rule record', async (t) => {
  const testRecord = {
    name: randomString()
  };

  const r = await indexer.indexRule(esClient, testRecord, esIndex);

  // make sure record is created
  t.is(r.result, 'created');

  // check the record exists
  const record = await esClient.get({
    index: esIndex,
    type: 'rule',
    id: testRecord.name
  });

  t.is(record._id, testRecord.name);
  t.is(typeof record._source.timestamp, 'number');
});

test.serial('indexing a provider record', async (t) => {
  const testRecord = {
    id: randomString()
  };

  const r = await indexer.indexProvider(esClient, testRecord, esIndex);

  // make sure record is created
  t.is(r.result, 'created');

  // check the record exists
  const record = await esClient.get({
    index: esIndex,
    type: 'provider',
    id: testRecord.id
  });

  t.is(record._id, testRecord.id);
  t.is(typeof record._source.timestamp, 'number');
});

test.serial('indexing a collection record', async (t) => {
  const collection = {
    name: randomString(),
    version: '001'
  };

  const collectionId = constructCollectionId(collection.name, collection.version);
  const r = await indexer.indexCollection(esClient, collection, esIndex);

  // make sure record is created
  t.is(r.result, 'created');

  // check the record exists
  const record = await esClient.get({
    index: esIndex,
    type: 'collection',
    id: collectionId
  });

  t.is(record._id, collectionId);
  t.is(record._source.name, collection.name);
  t.is(record._source.version, collection.version);
  t.is(typeof record._source.timestamp, 'number');
});

<<<<<<< HEAD
test.serial('creating a failed pdr record', async (t) => {
=======
test.serial('indexing collection records with different versions', async (t) => {
  const name = randomString();
  for (let i = 1; i < 11; i += 1) {
    const version = `00${i}`;
    const key = `key${i}`;
    const value = `value${i}`;
    const collection = {
      name: name,
      version: version,
      [`${key}`]: value
    };

    const r = await indexer.indexCollection(esClient, collection, esIndex); // eslint-disable-line no-await-in-loop
    // make sure record is created
    t.is(r.result, 'created');
  }

  await esClient.indices.refresh();
  // check each record exists and is not affected by other collections
  for (let i = 1; i < 11; i += 1) {
    const version = `00${i}`;
    const key = `key${i}`;
    const value = `value${i}`;
    const collectionId = indexer.constructCollectionId(name, version);
    const record = await esClient.get({ // eslint-disable-line no-await-in-loop
      index: esIndex,
      type: 'collection',
      id: collectionId
    });

    t.is(record._id, collectionId);
    t.is(record._source.name, name);
    t.is(record._source.version, version);
    t.is(record._source[key], value);
    t.is(typeof record._source.timestamp, 'number');
  }
});

test.serial('updating a collection record', async (t) => {
  const collection = {
    name: randomString(),
    version: '001',
    anyObject: {
      key: 'value',
      key1: 'value1',
      key2: 'value2'
    },
    anyKey: 'anyValue'
  };

  // updatedCollection has some parameters removed
  const updatedCollection = {
    name: collection.name,
    version: '001',
    anyparams: {
      key1: 'value1'
    }
  };

  const collectionId = indexer.constructCollectionId(collection.name, collection.version);
  let r = await indexer.indexCollection(esClient, collection, esIndex);

  // make sure record is created
  t.is(r.result, 'created');

  // update the collection record
  r = await indexer.indexCollection(esClient, updatedCollection, esIndex);
  t.is(r.result, 'updated');

  // check the record exists
  const record = await esClient.get({
    index: esIndex,
    type: 'collection',
    id: collectionId
  });

  t.is(record._id, collectionId);
  t.is(record._source.name, updatedCollection.name);
  t.is(record._source.version, updatedCollection.version);
  t.deepEqual(record._source.anyparams, updatedCollection.anyparams);
  t.is(record._source.anyKey, undefined);
  t.is(typeof record._source.timestamp, 'number');
});

test.serial('indexing a failed pdr record', async (t) => {
  const type = 'pdr';
>>>>>>> deb38426
  const payload = pdrFailure.payload;
  payload.pdr.name = randomString();
  const collection = pdrFailure.meta.collection;
  const record = await indexer.pdr(pdrFailure);

  const collectionId = constructCollectionId(collection.name, collection.version);

  t.is(record.status, 'failed');
  t.is(record.collectionId, collectionId);
  t.is(record.pdrName, payload.pdr.name);

  // check stats
  const stats = record.stats;
  t.is(stats.total, 1);
  t.is(stats.failed, 1);
  t.is(stats.processing, 0);
  t.is(stats.completed, 0);
  t.is(record.progress, 100);
});

test.serial('creating a successful pdr record', async (t) => {
  pdrSuccess.meta.pdr.name = randomString();
  const pdr = pdrSuccess.meta.pdr;
  const collection = pdrSuccess.meta.collection;
  const record = await indexer.pdr(pdrSuccess);

  const collectionId = constructCollectionId(collection.name, collection.version);

  t.is(record.status, 'completed');
  t.is(record.collectionId, collectionId);
  t.is(record.pdrName, pdr.name);

  // check stats
  const stats = record.stats;
  t.is(stats.total, 3);
  t.is(stats.failed, 1);
  t.is(stats.processing, 0);
  t.is(stats.completed, 2);
  t.is(record.progress, 100);
});

test.serial('creating a running pdr record', async (t) => {
  const newPayload = clone(pdrSuccess);
  newPayload.meta.pdr.name = randomString();
  newPayload.meta.status = 'running';
  newPayload.payload.running.push('arn');
  const pdr = newPayload.meta.pdr;
  const record = await indexer.pdr(newPayload);

  t.is(record.status, 'running');

  // check stats
  const stats = record.stats;
  t.is(stats.total, 4);
  t.is(stats.failed, 1);
  t.is(stats.processing, 1);
  t.is(stats.completed, 2);
  t.is(record.progress, 75);
});

test.serial('indexing a running pdr when pdr is missing', async (t) => {
  delete pdrSuccess.meta.pdr;
  const r = await indexer.pdr(pdrSuccess);

  // make sure record is created
  t.is(r, undefined);
});

test.serial('creating a step function with missing arn', async (t) => {
  const newPayload = clone(granuleSuccess);
  delete newPayload.cumulus_meta.state_machine;

  const e = new models.Execution();
  const promise = e.createExecutionFromSns(newPayload);
  const error = await t.throws(promise);
  t.is(error.message, 'State Machine Arn is missing. Must be included in the cumulus_meta');
});

test.serial('creating a successful step function', async (t) => {
  const newPayload = clone(pdrSuccess);
  newPayload.cumulus_meta.execution_name = randomString();

  const e = new models.Execution();
  const record = await e.createExecutionFromSns(newPayload);

  t.is(record.status, 'completed');
  t.is(record.type, newPayload.meta.workflow_name);
  t.is(record.createdAt, newPayload.cumulus_meta.workflow_start_time);
});

test.serial('creaging a failed step function', async (t) => {
  const newPayload = clone(pdrFailure);
  newPayload.cumulus_meta.execution_name = randomString();

  const e = new models.Execution();
  const record = await e.createExecutionFromSns(newPayload);

  t.is(record.status, 'failed');
  t.is(record.type, newPayload.meta.workflow_name);
  t.is(typeof record.error, 'object');
  t.is(record.createdAt, newPayload.cumulus_meta.workflow_start_time);
});

test.serial('partially updating a provider record', async (t) => {
  const testRecord = {
    id: randomString()
  };
  const type = 'provider';

  let r = await indexer.indexProvider(esClient, testRecord, esIndex, type);

  // make sure record is created
  t.is(r.result, 'created');
  t.is(r._id, testRecord.id);

  // now partially update it
  const updatedRecord = {
    host: 'example.com'
  };
  r = await indexer.partialRecordUpdate(
    esClient,
    testRecord.id,
    type,
    updatedRecord,
    undefined,
    esIndex
  );

  t.is(r.result, 'updated');
  // check the record exists
  const record = await esClient.get({
    index: esIndex,
    type,
    id: testRecord.id
  });

  t.is(record._id, testRecord.id);
  t.is(record._source.host, updatedRecord.host);
});

test.serial('delete a provider record', async (t) => {
  const testRecord = {
    id: randomString()
  };
  const type = 'provider';

  let r = await indexer.indexProvider(esClient, testRecord, esIndex, type);

  // make sure record is created
  t.is(r.result, 'created');
  t.is(r._id, testRecord.id);

  r = await indexer.deleteRecord(
    esClient,
    testRecord.id,
    type,
    undefined,
    esIndex
  );

  t.is(r.result, 'deleted');

  // check the record exists
  const promise = esClient.get({
    index: esIndex,
    type,
    id: testRecord.id
  });
  const error = await t.throws(promise);
  t.is(error.message, 'Not Found');
});

test.serial('reingest a granule', async (t) => {
  const input = JSON.stringify(granuleSuccess);
  const fakeSFResponse = {
    execution: {
      input
    }
  };

  const payload = JSON.parse(input);
  const key = `${process.env.stackName}/workflows/${payload.meta.workflow_name}.json`;
  await aws.s3().putObject({ Bucket: process.env.bucket, Key: key, Body: 'test data' }).promise();

  payload.payload.granules[0].granuleId = randomString();
  const records = await indexer.granule(payload);
  const record = records[0];

  sinon.stub(
    StepFunction,
    'getExecutionStatus'
  ).callsFake(() => Promise.resolve(fakeSFResponse));

  t.is(record.status, 'completed');

  const response = await indexer.reingest(record);
  t.is(response.action, 'reingest');
  t.is(response.status, 'SUCCESS');

  const g = new models.Granule();
  const newRecord = await g.get({ granuleId: record.granuleId });

  t.is(newRecord.status, 'running');
});

test.serial('pass a sns message to main handler', async (t) => {
  const txt = fs.readFileSync(path.join(
    __dirname,
    '/data/sns_message_granule.txt'
  ), 'utf8');

  const event = JSON.parse(JSON.parse(txt.toString()));
  const resp = await indexer.handler(event, {}, () => {});

  t.is(resp.length, 1);
  t.truthy(resp[0].sf);
  t.truthy(resp[0].granule);
  t.falsy(resp[0].pdr);

  // fake granule index to elasticsearch (this is done in a lambda function)
  await indexer.indexGranule(esClient, resp[0].granule[0]);

  const msg = JSON.parse(event.Records[0].Sns.Message);
  const granule = msg.payload.granules[0];
  const collection = msg.meta.collection;
  const collectionId = constructCollectionId(collection.name, collection.version);
  // test granule record is added
  const record = await esClient.get({
    index: esIndex,
    type: 'granule',
    id: granule.granuleId,
    parent: collectionId
  });
  t.is(record._id, granule.granuleId);
});

test.serial('pass a sns message to main handler with parse info', async (t) => {
  const txt = fs.readFileSync(path.join(
    __dirname,
    '/data/sns_message_parse_pdr.txt'
  ), 'utf8');

  const event = JSON.parse(JSON.parse(txt.toString()));
  const resp = await indexer.handler(event, {}, () => {});

  t.is(resp.length, 1);
  t.truthy(resp[0].sf);
  t.falsy(resp[0].granule);
  t.truthy(resp[0].pdr);

  // fake pdr index to elasticsearch (this is done in a lambda function)
  await indexer.indexPdr(esClient, resp[0].pdr);

  const msg = JSON.parse(event.Records[0].Sns.Message);
  const pdr = msg.payload.pdr;
  // test granule record is added
  const record = await esClient.get({
    index: esIndex,
    type: 'pdr',
    id: pdr.name
  });
  t.is(record._id, pdr.name);
  t.falsy(record._source.error);
});

test.serial('pass a sns message to main handler with discoverpdr info', async (t) => {
  const txt = fs.readFileSync(path.join(
    __dirname, '/data/sns_message_discover_pdr.txt'
  ), 'utf8');

  const event = JSON.parse(JSON.parse(txt.toString()));
  const resp = await indexer.handler(event, {}, () => {});

  t.is(resp.length, 1);
  t.truthy(resp[0].sf);
  t.falsy(resp[0].granule);
  t.falsy(resp[0].pdr);
});<|MERGE_RESOLUTION|>--- conflicted
+++ resolved
@@ -12,8 +12,8 @@
 const indexer = require('../es/indexer');
 const { Search } = require('../es/search');
 const models = require('../models');
-const { fakeGranuleFactory } = require('../lib/testUtils');
-const { constructCollectionId, sleep } = require('../lib/utils');
+const { fakeGranuleFactory, fakeCollectionFactory } = require('../lib/testUtils');
+const { constructCollectionId } = require('../lib/utils');
 const { bootstrapElasticSearch } = require('../lambdas/bootstrap');
 const granuleSuccess = require('./data/granule_success.json');
 const granuleFailure = require('./data/granule_failed.json');
@@ -188,17 +188,17 @@
   t.is(record.published, false);
 });
 
-test.skip.serial('indexing a deletedgranule record', async (t) => {
+test.serial('indexing a deletedgranule record', async (t) => {
   const granuletype = 'granule';
-  const granule = granuleSuccess.payload.granules[0];
-  granule.granuleId = randomString();
-  const collection = granuleSuccess.meta.collection;
+  const granule = fakeGranuleFactory();
+  const collection = fakeCollectionFactory();
   const collectionId = constructCollectionId(collection.name, collection.version);
+  granule.collectionId = collectionId;
 
   // create granule record
-  let r = await indexer.granule(esClient, granuleSuccess, esIndex, granuletype);
-  t.is(r[0].result, 'created');
-  // delete granule record
+  let r = await indexer.indexGranule(esClient, granule, esIndex, granuletype);
+  t.is(r.result, 'created');
+
   r = await indexer.deleteRecord(esClient, granule.granuleId, granuletype, collectionId, esIndex);
   t.is(r.result, 'deleted');
 
@@ -218,8 +218,8 @@
   t.truthy(record._source.deletedAt);
 
   // the deletedgranule record is removed if the granule is ingested again
-  r = await indexer.granule(esClient, granuleSuccess, esIndex, granuletype);
-  t.is(r[0].result, 'created');
+  r = await indexer.indexGranule(esClient, granule, esIndex, granuletype);
+  t.is(r.result, 'created');
   record = await esClient.get(Object.assign(deletedGranParams, { ignore: [404] }));
   t.false(record.found);
 });
@@ -352,9 +352,6 @@
   t.is(typeof record._source.timestamp, 'number');
 });
 
-<<<<<<< HEAD
-test.serial('creating a failed pdr record', async (t) => {
-=======
 test.serial('indexing collection records with different versions', async (t) => {
   const name = randomString();
   for (let i = 1; i < 11; i += 1) {
@@ -439,9 +436,7 @@
   t.is(typeof record._source.timestamp, 'number');
 });
 
-test.serial('indexing a failed pdr record', async (t) => {
-  const type = 'pdr';
->>>>>>> deb38426
+test.serial('creating a failed pdr record', async (t) => {
   const payload = pdrFailure.payload;
   payload.pdr.name = randomString();
   const collection = pdrFailure.meta.collection;
@@ -488,7 +483,6 @@
   newPayload.meta.pdr.name = randomString();
   newPayload.meta.status = 'running';
   newPayload.payload.running.push('arn');
-  const pdr = newPayload.meta.pdr;
   const record = await indexer.pdr(newPayload);
 
   t.is(record.status, 'running');
