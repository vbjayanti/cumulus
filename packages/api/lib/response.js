/**
 * This module helps with returning approporiate
 * response via API Gateway Lambda Proxies
 *
 * With the lambda proxy integration, the succeed method of
 * the context object should always be called. It accepts
 * an object that expects a statusCode, headers and body
 */

'use strict';

<<<<<<< HEAD
=======
const isFunction = require('lodash.isfunction');
const isObject = require('lodash.isobject');
>>>>>>> e3b8f7ed
const isString = require('lodash.isstring');
const deprecate = require('depd')('@cumulus/api/lib/response');
const log = require('@cumulus/common/log');
const { User } = require('../models');
const { errorify } = require('./utils');
const {
  AuthorizationFailureResponse,
  InternalServerError,
  LambdaProxyResponse
} = require('./responses');

/**
 * Find a property name in an object in a case-insensitive manner
 *
 * @param {Object} obj - the object to be searched
 * @param {string} keyArg - the name of the key to find
 * @returns {string|undefined} - the name of the matching key, or undefined if
 *   none was found
 */
function findCaseInsensitiveKey(obj, keyArg) {
  const keys = Object.keys(obj);
  return keys.find((key) => key.toLowerCase() === keyArg.toLowerCase());
}

<<<<<<< HEAD
=======
const BEARER_REGEX = /^ *(?:[Bb][Ee][Aa][Rr][Ee][Rr]) +([A-Za-z0-9._~+/-]+=*) *$/;

function getToken(req) {
  if (!req.headers || !isObject(req.headers)) {
    throw new TypeError('argument req is required to have headers property');
  }

  const authorization = req.headers.authorization;

  const match = BEARER_REGEX.exec(authorization);

  if (!match) {
    return undefined;
  }

  return match[1];
}

>>>>>>> e3b8f7ed
function resp(context, err, bodyArg, statusArg = null, headers = {}) {
  deprecate('resp(), use getAuthorizationFailureResponse() and buildLambdaProxyResponse() instead,'); // eslint-disable-line max-len

  if (!isFunction(context.succeed)) {
    throw new TypeError('context as object with succeed method not provided');
  }

  let body = bodyArg;
  let status = statusArg;

  if (err) {
    log.error(err);
    status = status || 400;
    body = {
      message: err.message || errorify(err),
      detail: err.detail
    };
  }

  return context.succeed(new LambdaProxyResponse({
    json: !isString(body),
    body,
    statusCode: status,
    headers
  }));
}

function buildLambdaProxyResponse(params = {}) {
<<<<<<< HEAD
  deprecate('buildLambdaProxyResponse(), use `new LambdaProxyResponse()` instead,');
  return new LambdaProxyResponse(params);
=======
  // Parse params.  If this syntax looks unfamiliar, see:
  // https://developer.mozilla.org/en-US/docs/Web/JavaScript/Reference/Operators/Destructuring_assignment
  const {
    body: bodyArg,
    headers: headersArg = {},
    json = false,
    statusCode = 200
  } = params;

  // By default, the body is whatever was passed in.  If json=true then the body
  // will be replaced.
  let body = bodyArg;

  // Set required response headers
  const requiredHeaders = {
    'Access-Control-Allow-Origin': '*',
    'Strict-Transport-Security': 'max-age=31536000'
  };
  const headers = Object.assign({}, headersArg, requiredHeaders);

  if (json) {
    // Make sure that the body argument is an array or an object
    if (!bodyArg || isString(bodyArg)) {
      throw new TypeError('body must be an object or array when json is true');
    }

    body = JSON.stringify(bodyArg);

    // If a Content-Type header was not specified by the user, specify one.
    // Note: header names are not case-sensitive, so we need to check for a
    //       specified Content-Type header in any case.
    const contentTypeKey = findCaseInsensitiveKey(headers, 'Content-Type');
    if (!contentTypeKey) headers['Content-Type'] = 'application/json';
  }

  return {
    statusCode,
    headers,
    body
  };
>>>>>>> e3b8f7ed
}

function buildAuthorizationFailureResponse(params) {
  deprecate('buildAuthorizationFailureResponse(), use `new AuthorizationFailureResponse()` instead,'); // eslint-disable-line max-len
  return new AuthorizationFailureResponse(params);
}

/**
 * Check an API request and, if there is an authorization failure, return a
 * Lambda Proxy response object appropriate for that failure.  If there is no
 * error, return null.
 *
 * @param {Object} params - params
 * @param {Object} params.request - An API Gateway request.  This will be the
 *   event argument in the Lambda handler.
 * @param {string} params.usersTable - The name of the DynamoDB Users table
 * @returns {Object|null} - A Lambda Proxy response object if there was an
 *   authorization failure, or null if the authorization is.
 */
async function getAuthorizationFailureResponse(params) {
  const {
    request,
    usersTable
  } = params;

  // Verify that the Authorization header was set in the request
  const authorizationKey = findCaseInsensitiveKey(request.headers, 'Authorization');
  if (!authorizationKey) {
    return new AuthorizationFailureResponse({
      message: 'Authorization header missing'
    });
  }

  // Parse the Authorization header
  const [scheme, token] = request.headers[authorizationKey].trim().split(/\s+/);

  // Verify that the Authorization type was "Bearer"
  if (scheme !== 'Bearer') {
    return new AuthorizationFailureResponse({
      error: 'invalid_request',
      message: 'Authorization scheme must be Bearer'
    });
  }

  // Verify that a token was set in the Authorization header
  if (!token) {
    return new AuthorizationFailureResponse({
      error: 'invalid_request',
      message: 'Missing token'
    });
  }

  const userModelClient = new User(usersTable);
  const findUserResult = await userModelClient.scan({
    filter: 'password = :token',
    values: { ':token': token }
  });

  // Verify that the token exists in the DynamoDB Users table
  if (findUserResult.Count !== 1) {
    return new AuthorizationFailureResponse({
      message: 'User not authorized',
      statusCode: 403
    });
  }

  // Not sure how this could ever happen
  if (findUserResult.Items[0].expires === undefined) {
    log.error('Token does not have an expires field:', token);
    return new InternalServerError();
  }

  // Verify that the token has not expired
  if (findUserResult.Items[0].expires < Date.now()) {
    return new AuthorizationFailureResponse({
      message: 'Access token has expired',
      statusCode: 403
    });
  }

  return null;
}

function handle(event, context, authCheck, func) {
  if (!isFunction(context.succeed)) {
    throw new TypeError('context object with succeed method not provided');
  }

  const cb = resp.bind(null, context);

  if (authCheck) {
    return getAuthorizationFailureResponse({
      request: event,
      usersTable: process.env.UsersTable
    })
      .then((failureReponse) => {
        if (failureReponse) {
          return context.succeed(failureReponse);
        }
        return func(cb);
      })
      .catch((err) => {
        log.error(err);
        return context.succeed(new InternalServerError());
      });
  }

  return func(cb);
}

module.exports = {
  buildAuthorizationFailureResponse,
  buildLambdaProxyResponse,
  getAuthorizationFailureResponse,
  handle,
  resp
};<|MERGE_RESOLUTION|>--- conflicted
+++ resolved
@@ -9,11 +9,7 @@
 
 'use strict';
 
-<<<<<<< HEAD
-=======
 const isFunction = require('lodash.isfunction');
-const isObject = require('lodash.isobject');
->>>>>>> e3b8f7ed
 const isString = require('lodash.isstring');
 const deprecate = require('depd')('@cumulus/api/lib/response');
 const log = require('@cumulus/common/log');
@@ -38,27 +34,6 @@
   return keys.find((key) => key.toLowerCase() === keyArg.toLowerCase());
 }
 
-<<<<<<< HEAD
-=======
-const BEARER_REGEX = /^ *(?:[Bb][Ee][Aa][Rr][Ee][Rr]) +([A-Za-z0-9._~+/-]+=*) *$/;
-
-function getToken(req) {
-  if (!req.headers || !isObject(req.headers)) {
-    throw new TypeError('argument req is required to have headers property');
-  }
-
-  const authorization = req.headers.authorization;
-
-  const match = BEARER_REGEX.exec(authorization);
-
-  if (!match) {
-    return undefined;
-  }
-
-  return match[1];
-}
-
->>>>>>> e3b8f7ed
 function resp(context, err, bodyArg, statusArg = null, headers = {}) {
   deprecate('resp(), use getAuthorizationFailureResponse() and buildLambdaProxyResponse() instead,'); // eslint-disable-line max-len
 
@@ -87,51 +62,8 @@
 }
 
 function buildLambdaProxyResponse(params = {}) {
-<<<<<<< HEAD
   deprecate('buildLambdaProxyResponse(), use `new LambdaProxyResponse()` instead,');
   return new LambdaProxyResponse(params);
-=======
-  // Parse params.  If this syntax looks unfamiliar, see:
-  // https://developer.mozilla.org/en-US/docs/Web/JavaScript/Reference/Operators/Destructuring_assignment
-  const {
-    body: bodyArg,
-    headers: headersArg = {},
-    json = false,
-    statusCode = 200
-  } = params;
-
-  // By default, the body is whatever was passed in.  If json=true then the body
-  // will be replaced.
-  let body = bodyArg;
-
-  // Set required response headers
-  const requiredHeaders = {
-    'Access-Control-Allow-Origin': '*',
-    'Strict-Transport-Security': 'max-age=31536000'
-  };
-  const headers = Object.assign({}, headersArg, requiredHeaders);
-
-  if (json) {
-    // Make sure that the body argument is an array or an object
-    if (!bodyArg || isString(bodyArg)) {
-      throw new TypeError('body must be an object or array when json is true');
-    }
-
-    body = JSON.stringify(bodyArg);
-
-    // If a Content-Type header was not specified by the user, specify one.
-    // Note: header names are not case-sensitive, so we need to check for a
-    //       specified Content-Type header in any case.
-    const contentTypeKey = findCaseInsensitiveKey(headers, 'Content-Type');
-    if (!contentTypeKey) headers['Content-Type'] = 'application/json';
-  }
-
-  return {
-    statusCode,
-    headers,
-    body
-  };
->>>>>>> e3b8f7ed
 }
 
 function buildAuthorizationFailureResponse(params) {
