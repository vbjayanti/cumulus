--- conflicted
+++ resolved
@@ -121,7 +121,7 @@
           paths:
             - ./cumulus/services/sfn-scheduler/node_modules
             - ./cumulus/services/sfn-throttler/node_modules
-      
+
 
       - run:
           name: Running Tests
@@ -130,16 +130,11 @@
           command: yarn test
 
       - run:
-<<<<<<< HEAD
-          name: Running eslint-ratchet
-          command: ./bin/eslint-ratchet ci
-
-=======
           name: Running End to End Tests
           environment:
             LOCALSTACK_HOST: localstack
           command: yarn e2e
-      
+
       - run:
           name: Running AWS Integration Tests
           command: |
@@ -157,8 +152,8 @@
               cd ~/project
 
               # run the build command on the packages used on the integration tests
-              cat ../integration/cumulus_integration_tests_packages.txt | xargs -I % ./node_modules/.bin/lerna exec --scope % -- yarn build 
-              
+              cat ../integration/cumulus_integration_tests_packages.txt | xargs -I % ./node_modules/.bin/lerna exec --scope % -- yarn build
+
               # run the yarn link on packages used on the integration tests
               cat ../integration/cumulus_integration_tests_packages.txt | xargs -I % ./node_modules/.bin/lerna exec --scope % -- yarn link
               cd ~/integration
@@ -172,8 +167,11 @@
               # run the tests
               yarn test
             fi
-      
->>>>>>> 9eacd83a
+
+      - run:
+          name: Running eslint-ratchet
+          command: ./bin/eslint-ratchet ci
+
   build_and_publish:
     docker:
       - image: circleci/node:6.10
@@ -187,7 +185,7 @@
 
             # short fix for deployment package missing dependencies during deploy
             cd packages/deployment
-            yarn 
+            yarn
             cd ~/project
 
       - run:
