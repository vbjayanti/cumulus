{
  "title": "PostToCmrConfig",
  "description": "Describes the config used by the post-to-cmr task",
  "type": "object",
  "required": [
    "bucket",
    "process",
    "stack",
    "cmr"
  ],
  "properties": {
    "bucket": {
      "type": "string",
      "description": "the bucket the has the private/public key needed for decrypting cmr password"
    },
    "process": {
      "type": "string",
      "description": "The process the granules went through"
    },
    "stack": {
      "type": "string",
      "description": "The name of the deployment stack"
    },
    "cmr": {
      "type": "object",
      "description": "credentials needed to post metadata to CMR",
      "required": ["provider", "clientId", "username", "password"],
      "properties": {
        "provider": { "type": "string" },
        "clientId": { "type": "string" },
        "username": { "type": "string" },
        "password": { "type": "string" }
      }
    },
<<<<<<< HEAD
    "skipMetaCheck": {
      "description": "Adds the option to allow PostToCMR to pass when uploading a granule without a Meta file.",
=======
    "metaCheck": {
      "description": "Adds the option to allow PostToCMR to pass when processing a granule without a metadata file.",
>>>>>>> f3babbe0
      "default": false,
      "type": "boolean"
    }
  }
}<|MERGE_RESOLUTION|>--- conflicted
+++ resolved
@@ -32,13 +32,8 @@
         "password": { "type": "string" }
       }
     },
-<<<<<<< HEAD
     "skipMetaCheck": {
-      "description": "Adds the option to allow PostToCMR to pass when uploading a granule without a Meta file.",
-=======
-    "metaCheck": {
       "description": "Adds the option to allow PostToCMR to pass when processing a granule without a metadata file.",
->>>>>>> f3babbe0
       "default": false,
       "type": "boolean"
     }
