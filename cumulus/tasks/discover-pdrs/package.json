{
  "name": "@cumulus/discover-pdrs",
  "version": "1.0.0-beta.12",
  "description": "Discover PDRs in FTP and HTTP endpoints",
  "main": "index.js",
  "directories": {
    "test": "tests"
  },
  "repository": {
    "type": "git",
    "url": "https://github.com/cumulus-nasa/cumulus"
  },
  "scripts": {
    "test": "env TEST=true ava",
    "build": "mkdir -p dist && cp cumulus.json dist/ && webpack --progress",
    "watch": "mkdir -p dist && cp cumulus.json dist/ && webpack --progress -w",
    "postinstall": "npm run build"
  },
  "publishConfig": {
    "access": "public"
  },
  "ava": {
    "files": "tests",
    "babel": "inherit",
    "require": [
      "babel-polyfill",
      "babel-register"
    ],
    "serial": true,
    "color": false
  },
  "babel": {
    "presets": [
      "es2017"
    ]
  },
  "author": "Cumulus Authors",
  "license": "Apache-2.0",
  "dependencies": {
<<<<<<< HEAD
    "@cumulus/common": "^1.0.0-1.0.0-beta.9.1",
    "@cumulus/cumulus-message-adapter-js": "~0.0.1-beta.2",
    "@cumulus/ingest": "^1.0.0-1.0.0-beta.9.1",
    "@cumulus/test-data": "^1.0.0-1.0.0-beta.9.1",
    "@cumulus/common": "^1.0.0-beta.11",
    "@cumulus/ingest": "^1.0.0-beta.11",
    "@cumulus/test-data": "^1.0.0-beta.11",
=======
    "@cumulus/common": "^1.0.0-beta.12",
    "@cumulus/ingest": "^1.0.0-beta.12",
    "@cumulus/test-data": "^1.0.0-beta.12",
>>>>>>> 5657bcb2
    "babel-core": "^6.25.0",
    "babel-loader": "^6.2.4",
    "babel-polyfill": "^6.23.0",
    "babel-preset-es2017": "^6.24.1",
    "json-loader": "~0.5.7",
    "lodash.get": "^4.4.2",
    "webpack": "~1.12.13"
  },
  "devDependencies": {
    "@ava/babel-preset-stage-4": "^1.1.0",
    "@ava/babel-preset-transform-test-files": "^3.0.0",
    "ava": "^0.21.0",
    "sinon": "^2.0.0-pre.5"
  }
}<|MERGE_RESOLUTION|>--- conflicted
+++ resolved
@@ -37,19 +37,10 @@
   "author": "Cumulus Authors",
   "license": "Apache-2.0",
   "dependencies": {
-<<<<<<< HEAD
-    "@cumulus/common": "^1.0.0-1.0.0-beta.9.1",
+    "@cumulus/common": "^1.0.0-beta.12",
     "@cumulus/cumulus-message-adapter-js": "~0.0.1-beta.2",
-    "@cumulus/ingest": "^1.0.0-1.0.0-beta.9.1",
-    "@cumulus/test-data": "^1.0.0-1.0.0-beta.9.1",
-    "@cumulus/common": "^1.0.0-beta.11",
-    "@cumulus/ingest": "^1.0.0-beta.11",
-    "@cumulus/test-data": "^1.0.0-beta.11",
-=======
-    "@cumulus/common": "^1.0.0-beta.12",
     "@cumulus/ingest": "^1.0.0-beta.12",
     "@cumulus/test-data": "^1.0.0-beta.12",
->>>>>>> 5657bcb2
     "babel-core": "^6.25.0",
     "babel-loader": "^6.2.4",
     "babel-polyfill": "^6.23.0",
