--- conflicted
+++ resolved
@@ -7,7 +7,6 @@
 # SNS Notification in Workflows
 
 On deployment, three [SNS topics](https://aws.amazon.com/sns) are created and used for handling notification messages related to the workflow. The `publishReports` Lambda publishes to these topics both when the workflow starts and when it reaches a terminal state (completion or failure). The following describes how many message(s) each topic receives **both on workflow start and workflow completion/failure**:
-<<<<<<< HEAD
 
 - `reportExecutions` - Receives 1 message per workflow execution
 - `reportGranules` - Receives 1 message per granule in a workflow execution
@@ -43,60 +42,6 @@
 
 ```bash
 Outputs:
-=======
-
-- `reportExecutions` - Receives 1 message per workflow execution
-- `reportGranules` - Receives 1 message per granule in a workflow execution
-- `reportPdrs` - Receives 1 message per PDR
-
-![Diagram of architecture for reporting workflow ingest notifications from AWS Step Functions](assets/workflow_reporting_diagram.png)
-
-The `publishReports` Lambda is triggered via a [Cloudwatch rule for any Step Function execution state transitions](https://docs.aws.amazon.com/step-functions/latest/dg/cw-events.html). Both the `publishReports` Lambda and Cloudwatch rule and are included by default in a Cumulus deployment.
-
-More information on configuring an SNS topic or subscription in Cumulus can be found in our [developer documentation](../deployment/config_descriptions#sns).
-
-## Sending SNS messages to report status
-
-### Publishing granule/PDR reports directly to SNS topics
-
-If you have a non-Cumulus workflow or process ingesting data and would like to update the status of your granules or PDRs, you can publish directly to those SNS topics. Publishing messages to those topics will result in those messages being stored as granule/PDR records in the Cumulus database and having the status of those granules/PDRs being visible on the Cumulus dashboard.
-
-Posting directly to the topics will require knowing their ARNs. You can find the topic ARNs in the AWS Console by going to Cloudformation > Stacks > `<your_stack_name>` > Resources and then finding `reportGranulesSns` or `reportPdrsSns` in the list of resources. Or you can get the topic ARNs using the AWS CLI, replacing `<prefix>` with your deployed stack's prefix:
-
-```bash
-aws sns list-topics | grep <prefix>-reportGranulesSns
-```
-
-Once you have the topic ARN, you can use the AWS SDK for your language of choice to publish messages to the topic. The expected format of granule and PDR records can be found in the [data model schemas](https://github.com/nasa/cumulus/tree/master/packages/api/models/schemas.js). **Messages that do not conform to the schemas will fail to be created as records**.
-
-If you are not seeing records persist to the database or show up in the Cumulus dashboard, you can investigate the Cloudwatch logs of the SNS topic consumer Lambas:
-
-- `<prefix>-reportPdrs`
-- `<prefix>-reportGranules`
-
-### In a workflow
-
-As described above, ingest notifications will automatically be published to the SNS topics on workflow start and completion/failure, so **you should not include a workflow step to publish the initial or final status of your workflows**.
-
-However, if you want to report your ingest status at any point **during a workflow execution**, you can add a workflow step using the `SfSnsReport` Lambda. In the following example from [`workflows/sips.yml`](https://github.com/nasa/cumulus/blob/master/example/workflows/sips.yml), the `ParsePdr` workflow is configured to use the `SfnSnsReport` Lambda, primarily to update the PDR ingestion status.
-
-```yaml
-PdrStatusReport:
-  Parameters:
-    cma:
-      event.$: '$'
-      task_config:
-          cumulus_message:
-            input: '{$}'
-  ResultPath: null
-  Type: Task
-  Resource: ${SfSnsReportLambdaFunction.Arn}
-```
-
-#### Task configuration
-
-To use the `SfSnsReport` Lambda, the following configuration should be added to `lambas.yml`:
->>>>>>> d4ac5595
 
 ...
 report_executions_sns_topic_arn = arn:aws:sns:us-east-1:xxxxxxxxx:<prefix>-report-executions-topic
@@ -104,7 +49,6 @@
 report_pdrs_sns_topic_arn = arn:aws:sns:us-east-1:xxxxxxxxx:<prefix>-report-pdrs-topic
 ```
 
-<<<<<<< HEAD
 Once you have the topic ARN, you can use the AWS SDK for your language of choice to publish messages to the topic. The expected format of granule and PDR records can be found in the [data model schemas](https://github.com/nasa/cumulus/tree/master/packages/api/models/schemas.js). **Messages that do not conform to the schemas will fail to be created as records**.
 
 If you are not seeing records persist to the database or show up in the Cumulus dashboard, you can investigate the Cloudwatch logs of the SNS topic consumer Lambas:
@@ -188,34 +132,11 @@
   source_arn    = module.cumulus.report_executions_sns_topic_arn
 }
 ```
-=======
-## Subscribing additional listeners to SNS topics
-
-Additional listeners to SNS topics can be configured in `app/config.yml`. Shown below is configuration that subscribes an additional Lambda function (`SnsS3Test`) to receive messages from the `reportExecutions` SNS topic. To subscribe to the `reportGranules` or `reportPdrs` SNS topics instead, simply replace `reportExecutions` in the code block below with either of those topic names.
-
-```yaml
-sns:
-  reportExecutions:
-    subscriptions:
-      additionalReceiver:                 # name of the new subscription.
-        endpoint:
-          function: Fn::GetAtt
-          array:
-            - SnsS3TestLambdaFunction     # a lambda configured in lambdas.yml
-            - Arn
-        protocol: lambda
-```
-
-Make sure that the subscriber Lambda is configured in `lambdas.yml`. **Note that the Lambda name configured in `lambdas.yml`,`SnsS3Test`, needs to have its name postpended with `LambdaFunction` (as in the example above) to have the ARN correctly found.**
->>>>>>> d4ac5595
 
 More information on configuring an SNS topic subscriptions in Cumulus can be found in our [developer documentation](../deployment/config_descriptions#sns).
 
-<<<<<<< HEAD
-=======
 ### SNS message format
 
->>>>>>> d4ac5595
 Subscribers to the SNS topics can expect to find the published message in the [SNS event](https://docs.aws.amazon.com/lambda/latest/dg/eventsources.html#eventsources-sns) at `Records[0].Sns.Message`. The message will be a JSON stringified version of the ingest notification record for an execution, a granule, or a PDR.
 
 The record parsed from the JSON stringified version of the execution, granule, or PDR should conform to the [data model schema for the given record type](https://github.com/nasa/cumulus/tree/master/packages/api/models/schemas.js).
